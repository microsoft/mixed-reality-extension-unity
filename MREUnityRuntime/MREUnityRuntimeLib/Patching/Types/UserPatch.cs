// Copyright (c) Microsoft Corporation. All rights reserved.
// Licensed under the MIT License.
<<<<<<< HEAD

=======
using MixedRealityExtension.Animation;
using MixedRealityExtension.API;
>>>>>>> 3396cb77
using MixedRealityExtension.Core;
using MixedRealityExtension.Messaging.Payloads.Converters;
using Newtonsoft.Json;
using System;
using System.Collections.Generic;
using System.Linq;

namespace MixedRealityExtension.Patching.Types
{
	public class UserPatch : Patchable<UserPatch>
	{
		public Guid Id { get; set; }

		[PatchProperty]
		public string Name { get; set; }

		[PatchProperty]
		[JsonConverter(typeof(UnsignedConverter))]
		public UInt32? Groups { get; set; }

		[PatchProperty]
		public Permissions[] GrantedPermissions { get; set; }

		public Dictionary<string, string> Properties { get; set; }

		public UserPatch()
		{
		}

		internal UserPatch(Guid id)
		{
			Id = id;
		}

		internal UserPatch(User user)
			: this(user.Id)
		{
			Name = user.Name;
			Groups = user.Groups;
<<<<<<< HEAD
			Properties = user.HostAppUser.Properties;
=======
			// the server doesn't need to care about the execution permission, it's assumed if you're connected
			GrantedPermissions = user.App.GrantedPermissions.ToEnumerable().Where(p => p != Permissions.Execution).ToArray();
			Properties = user.UserInfo.Properties;
>>>>>>> 3396cb77
		}
	}
}<|MERGE_RESOLUTION|>--- conflicted
+++ resolved
@@ -1,11 +1,6 @@
 // Copyright (c) Microsoft Corporation. All rights reserved.
 // Licensed under the MIT License.
-<<<<<<< HEAD
 
-=======
-using MixedRealityExtension.Animation;
-using MixedRealityExtension.API;
->>>>>>> 3396cb77
 using MixedRealityExtension.Core;
 using MixedRealityExtension.Messaging.Payloads.Converters;
 using Newtonsoft.Json;
@@ -45,13 +40,9 @@
 		{
 			Name = user.Name;
 			Groups = user.Groups;
-<<<<<<< HEAD
-			Properties = user.HostAppUser.Properties;
-=======
 			// the server doesn't need to care about the execution permission, it's assumed if you're connected
 			GrantedPermissions = user.App.GrantedPermissions.ToEnumerable().Where(p => p != Permissions.Execution).ToArray();
-			Properties = user.UserInfo.Properties;
->>>>>>> 3396cb77
+			Properties = user.HostAppUser.Properties;
 		}
 	}
 }