// Copyright (c) Microsoft Corporation. All rights reserved.
// Licensed under the MIT License.
using MixedRealityExtension.Core;
using MixedRealityExtension.Core.Types;
using MixedRealityExtension.Patching.Types;
using MixedRealityExtension.Util;
using UnityEngine;

using MRECollisionDetectionMode = MixedRealityExtension.Core.Interfaces.CollisionDetectionMode;
using MRERigidBodyConstraints = MixedRealityExtension.Core.Interfaces.RigidBodyConstraints;
using MRELight = MixedRealityExtension.Core.Light;
using UnityCollisionDetectionMode = UnityEngine.CollisionDetectionMode;
using UnityRigidBodyConstraints = UnityEngine.RigidbodyConstraints;
using UnityLight = UnityEngine.Light;
using MixedRealityExtension.Util.Unity;

namespace MixedRealityExtension.Patching
{
	internal static class PatchingUtilMethods
	{
		public static T? GeneratePatch<T>(T _old, T _new) where T : struct
		{
			T? ret = null;
			if (!_old.Equals(_new))
			{
				ret = _new;
			}

			return ret;
		}

		public static T[] GeneratePatch<T>(T[] _old, T[] _new) where T : struct
		{
			if ((_old == null && _new != null) || _new != null)
			{
				return _new;
			}
			else
			{
				return null;
			}
		}

		public static string GeneratePatch(string _old, string _new)
		{
			if (_old == null && _new != null)
			{
				return _new;
			}
			else if (_new == null)
			{
				return null;
			}
			if (_old != _new)
			{
				return _new;
			}
			else
			{
				return null;
			}
		}

		public static Vector3Patch GeneratePatch(MWVector3 _old, Vector3 _new)
		{
			if (_old == null && _new != null)
			{
				return new Vector3Patch(_new);
			}
			else if (_new == null)
			{
				return null;
			}

			var patch = new Vector3Patch()
			{
				X = _old.X != _new.x ? (float?)_new.x : null,
				Y = _old.Y != _new.y ? (float?)_new.y : null,
				Z = _old.Z != _new.z ? (float?)_new.z : null
			};

			if (patch.IsPatched())
			{
				return patch;
			}
			else
			{
				return null;
			}
		}

		public static QuaternionPatch GeneratePatch(MWQuaternion _old, Quaternion _new)
		{
			if (_old == null && _new != null)
			{
				return new QuaternionPatch(_new);
			}
			else if (_new == null)
			{
				return null;
			}

			var patch = new QuaternionPatch()
			{
				X = _old.X != _new.x ? (float?)_new.x : null,
				Y = _old.Y != _new.y ? (float?)_new.y : null,
				Z = _old.Z != _new.z ? (float?)_new.z : null,
				W = _old.W != _new.w ? (float?)_new.w : null
			};

			if (patch.IsPatched())
			{
				return patch;
			}
			else
			{
				return null;
			}
		}

		public static TransformPatch GenerateAppTransformPatch(MWTransform _old, Transform _new, Transform appRoot)
		{
			if (_old == null && _new != null)
			{
				return new TransformPatch()
				{
					Position = GeneratePatch(null, appRoot.InverseTransformPoint(_new.position)),
					Rotation = GeneratePatch(null, Quaternion.Inverse(appRoot.rotation) * _new.rotation),
				};
			}
			else if (_new == null)
			{
				return null;
			}

			TransformPatch transform = new TransformPatch()
			{
				Position = GeneratePatch(_old.Position, appRoot.InverseTransformPoint(_new.position)),
				Rotation = GeneratePatch(_old.Rotation, Quaternion.Inverse(appRoot.rotation) * _new.rotation),
			};

			return transform.IsPatched() ? transform : null;
		}

		public static ScaledTransformPatch GenerateLocalTransformPatch(MWScaledTransform _old, Transform _new)
		{
			if (_old == null && _new != null)
			{
				return new ScaledTransformPatch()
				{
					Position = GeneratePatch(null, _new.localPosition),
					Rotation = GeneratePatch(null, _new.localRotation),
					Scale = GeneratePatch(null, _new.localScale)
				};
			}
			else if (_new == null)
			{
				return null;
			}

			ScaledTransformPatch transform = new ScaledTransformPatch()
			{
				Position = GeneratePatch(_old.Position, _new.localPosition),
				Rotation = GeneratePatch(_old.Rotation, _new.localRotation),
				Scale = GeneratePatch(_old.Scale, _new.localScale)
			};

			return transform.IsPatched() ? transform : null;
		}

		public static ColorPatch GeneratePatch(MWColor _old, Color _new)
		{
			if (_old == null && _new != null)
			{
				return new ColorPatch(_new);
			}
			else if (_new == null)
			{
				return null;
			}

			var patch = new ColorPatch()
			{
				R = _old.R != _new.r ? (float?)_new.r : null,
				G = _old.G != _new.g ? (float?)_new.g : null,
				B = _old.B != _new.b ? (float?)_new.b : null,
				A = _old.A != _new.a ? (float?)_new.a : null
			};

			if (patch.IsPatched())
			{
				return patch;
			}
			else
			{
				return null;
			}
		}

<<<<<<< HEAD
		public static RigidBodyPatch GeneratePatch(RigidBody _old, Rigidbody _new,
			Transform sceneRoot, bool addVelocities)
=======
		public static RigidBodyPatch GeneratePatch(RigidBody _old, Rigidbody _new, Transform sceneRoot, bool addVelocities)
>>>>>>> 7ca9be13
		{
			if (_old == null && _new != null)
			{
				return new RigidBodyPatch(_new, sceneRoot);
			}
			else if (_new == null)
			{
				return null;
			}

			var patch = new RigidBodyPatch()
			{
				// Do not include Position or Rotation in the patch.

<<<<<<< HEAD
				// we add velocities only if there is an explicit subscription for it, since it might cause significant bandwidth 
				Velocity = ((addVelocities) ?
				     GeneratePatch(_old.Velocity, sceneRoot.InverseTransformDirection(_new.velocity)) : null),
				AngularVelocity = ((addVelocities) ?
				     GeneratePatch(_old.AngularVelocity, sceneRoot.InverseTransformDirection(_new.angularVelocity)) : null),
=======
				Velocity = ((addVelocities) ?
				  GeneratePatch(_old.Velocity, sceneRoot.InverseTransformDirection(_new.velocity)) : null),
				AngularVelocity = ((addVelocities) ?
				  GeneratePatch(_old.AngularVelocity, sceneRoot.InverseTransformDirection(_new.angularVelocity)) : null),
>>>>>>> 7ca9be13

				CollisionDetectionMode = GeneratePatch(
					_old.CollisionDetectionMode,
					UtilMethods.ConvertEnum<MRECollisionDetectionMode, UnityCollisionDetectionMode>(_new.collisionDetectionMode)),
				ConstraintFlags = GeneratePatch(
					_old.ConstraintFlags,
					UtilMethods.ConvertEnum<MRERigidBodyConstraints, UnityRigidBodyConstraints>(_new.constraints)),
				DetectCollisions = GeneratePatch(_old.DetectCollisions, _new.detectCollisions),
				Mass = GeneratePatch(_old.Mass, _new.mass),
				UseGravity = GeneratePatch(_old.UseGravity, _new.useGravity),
			};

			if (patch.IsPatched())
			{
				return patch;
			}
			else
			{
				return null;
			}
		}

		public static LightPatch GeneratePatch(MRELight _old, UnityLight _new)
		{
			if (_old == null && _new != null)
			{
				return new LightPatch(_new);
			}
			else if (_new == null)
			{
				return null;
			}

			var patch = new LightPatch()
			{
				Enabled = _new.enabled,
				Type = UtilMethods.ConvertEnum<Core.Interfaces.LightType, UnityEngine.LightType>(_new.type),
				Color = new ColorPatch(_new.color),
				Range = _new.range,
				Intensity = _new.intensity,
				SpotAngle = _new.spotAngle
			};

			if (patch.IsPatched())
			{
				return patch;
			}
			else
			{
				return null;
			}
		}
	}

	public static class PatchingUtilsExtensions
	{
		public static T ApplyPatch<T>(this T _this, T? patch) where T : struct
		{
			if (patch.HasValue)
			{
				_this = patch.Value;
			}

			return _this;
		}

		public static string ApplyPatch(this string _this, string patch)
		{
			if (patch != null)
			{
				_this = patch;
			}

			return _this;
		}

		public static MWVector2 ApplyPatch(this MWVector2 _this, Vector2Patch vector)
		{
			if (vector == null)
			{
				return _this;
			}

			if (vector.X != null)
			{
				_this.X = vector.X.Value;
			}

			if (vector.Y != null)
			{
				_this.Y = vector.Y.Value;
			}

			return _this;
		}

		public static MWVector3 ApplyPatch(this MWVector3 _this, Vector3Patch vector)
		{
			if (vector == null)
			{
				return _this;
			}

			if (vector.X != null)
			{
				_this.X = vector.X.Value;
			}

			if (vector.Y != null)
			{
				_this.Y = vector.Y.Value;
			}

			if (vector.Z != null)
			{
				_this.Z = vector.Z.Value;
			}

			return _this;
		}

		public static MWQuaternion ApplyPatch(this MWQuaternion _this, QuaternionPatch quaternion)
		{
			if (quaternion == null)
			{
				return _this;
			}

			if (quaternion.W != null)
			{
				_this.W = quaternion.W.Value;
			}

			if (quaternion.X != null)
			{
				_this.X = quaternion.X.Value;
			}

			if (quaternion.Y != null)
			{
				_this.Y = quaternion.Y.Value;
			}

			if (quaternion.Z != null)
			{
				_this.Z = quaternion.Z.Value;
			}

			return _this;
		}

		public static MWColor ApplyPatch(this MWColor _this, ColorPatch color)
		{
			if (color == null)
			{
				return _this;
			}

			if (color.A != null)
			{
				_this.A = color.A.Value;
			}

			if (color.R != null)
			{
				_this.R = color.R.Value;
			}

			if (color.G != null)
			{
				_this.G = color.G.Value;
			}

			if (color.B != null)
			{
				_this.B = color.B.Value;
			}

			return _this;
		}

		public static void ApplyLocalPatch(this Transform _this, MWScaledTransform current, ScaledTransformPatch patch)
		{
			if (patch.Position != null)
			{
				_this.localPosition = _this.localPosition.GetPatchApplied(current.Position.ApplyPatch(patch.Position));
			}

			if (patch.Rotation != null)
			{
				_this.localRotation = _this.localRotation.GetPatchApplied(current.Rotation.ApplyPatch(patch.Rotation));
			}

			if (patch.Scale != null)
			{
				_this.localScale = _this.localScale.GetPatchApplied(current.Scale.ApplyPatch(patch.Scale));
			}
		}

		public static Transform ApplyAppPatch(this Transform _this, Transform appRoot, MWTransform current, TransformPatch patch)
		{
			if (patch.Position != null)
			{
				var newAppPos = appRoot.InverseTransformPoint(_this.position).GetPatchApplied(current.Position.ApplyPatch(patch.Position));
				_this.position = appRoot.TransformPoint(newAppPos);
			}

			if (patch.Rotation != null)
			{
				var currAppRotation = Quaternion.Inverse(appRoot.rotation) * _this.rotation;
				var newAppRotation = currAppRotation.GetPatchApplied(current.Rotation.ApplyPatch(patch.Rotation));
				_this.rotation = appRoot.rotation * newAppRotation;
			}

			return _this;
		}
	}
}<|MERGE_RESOLUTION|>--- conflicted
+++ resolved
@@ -196,13 +196,9 @@
 				return null;
 			}
 		}
-
-<<<<<<< HEAD
+		
 		public static RigidBodyPatch GeneratePatch(RigidBody _old, Rigidbody _new,
 			Transform sceneRoot, bool addVelocities)
-=======
-		public static RigidBodyPatch GeneratePatch(RigidBody _old, Rigidbody _new, Transform sceneRoot, bool addVelocities)
->>>>>>> 7ca9be13
 		{
 			if (_old == null && _new != null)
 			{
@@ -216,19 +212,12 @@
 			var patch = new RigidBodyPatch()
 			{
 				// Do not include Position or Rotation in the patch.
-
-<<<<<<< HEAD
+				
 				// we add velocities only if there is an explicit subscription for it, since it might cause significant bandwidth 
-				Velocity = ((addVelocities) ?
-				     GeneratePatch(_old.Velocity, sceneRoot.InverseTransformDirection(_new.velocity)) : null),
-				AngularVelocity = ((addVelocities) ?
-				     GeneratePatch(_old.AngularVelocity, sceneRoot.InverseTransformDirection(_new.angularVelocity)) : null),
-=======
 				Velocity = ((addVelocities) ?
 				  GeneratePatch(_old.Velocity, sceneRoot.InverseTransformDirection(_new.velocity)) : null),
 				AngularVelocity = ((addVelocities) ?
 				  GeneratePatch(_old.AngularVelocity, sceneRoot.InverseTransformDirection(_new.angularVelocity)) : null),
->>>>>>> 7ca9be13
 
 				CollisionDetectionMode = GeneratePatch(
 					_old.CollisionDetectionMode,
