--- conflicted
+++ resolved
@@ -212,15 +212,8 @@
 			{
 				// Do not include Position or Rotation in the patch.
 
-<<<<<<< HEAD
-				// add velocities only if this is requested
-				Velocity = ((addVelocities) ? GeneratePatch(_old.Velocity, sceneRoot.InverseTransformDirection(_new.velocity)) : null),
-				AngularVelocity = ((addVelocities) ? GeneratePatch(_old.AngularVelocity, sceneRoot.InverseTransformDirection(_new.angularVelocity)) : null),
-=======
-				// <todo> 
 				//Velocity = GeneratePatch(_old.Velocity, sceneRoot.InverseTransformDirection(_new.velocity)),
 				//AngularVelocity = GeneratePatch(_old.AngularVelocity, sceneRoot.InverseTransformDirection(_new.angularVelocity)),
->>>>>>> 5b687c87
 
 				CollisionDetectionMode = GeneratePatch(
 					_old.CollisionDetectionMode,
