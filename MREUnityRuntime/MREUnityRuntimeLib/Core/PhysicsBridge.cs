--- conflicted
+++ resolved
@@ -121,16 +121,11 @@
 			public float lastTimeKeyFramedUpdate;
 			public UnityEngine.Vector3 lastValidLinerVelocity;
 			public UnityEngine.Vector3 lastValidAngularVelocity;
-<<<<<<< HEAD
+
 			/// true if this rigid body is owned by this client
 			public bool Ownership;
-=======
-
-			/// <summary> true if this rigid body is owned by this client </summary>
-			public bool Ownership;
 
 			public bool IsKeyframed;
->>>>>>> 5d62d23c
 		}
 
 		public Guid _appId;
@@ -145,11 +140,7 @@
 		/// when we update a body we compute the implicit velocity. This velocity is needed, in case of collisions to switch from kinematic to kinematic=false
 		List<CollisionSwitchInfo> _switchCollisionInfos = new List<CollisionSwitchInfo>();
 
-<<<<<<< HEAD
 		/// input is Guid from the remote body (in case of multiple collisions take the minimum
-=======
-		/// <todo> the input should be GuidXGuid since one body could collide with multiple other, or one collision is enough (?) </todo>
->>>>>>> 5d62d23c
 		Dictionary<Guid, CollisionMonitorInfo> _monitorCollisionInfo = new Dictionary<Guid, CollisionMonitorInfo>();
 
 		public PhysicsBridge()
@@ -476,7 +467,6 @@
 						if (isWithinCollisionRange || addToMonitor)
 						{
 							// add to the monitor stream
-<<<<<<< HEAD
 							if (isAlreadyInMonitor)
 							{
 								// if there is existent collision already with this remote body, then build the minimum
@@ -485,19 +475,12 @@
 								Debug.Log(" START merge collision info: " + remoteBodyInfo.rigidBodyId.ToString() +
 									" r:" + existingMonitorInfo.keyframedInterpolationRatio + " d:" + existingMonitorInfo.relativeDistance);
 #endif
-=======
-							if (_monitorCollisionInfo.ContainsKey(remoteBodyInfo.rigidBodyId))
-							{
-								// if there is existent collision already with this remote body, then build the minimum
-								var existingMonitorInfo = _monitorCollisionInfo[remoteBodyInfo.rigidBodyId];
->>>>>>> 5d62d23c
 								existingMonitorInfo.timeFromStartCollision =
 									Math.Min(existingMonitorInfo.timeFromStartCollision, collisionMonitorInfo.timeFromStartCollision);
 								existingMonitorInfo.relativeDistance =
 									Math.Min(existingMonitorInfo.relativeDistance, collisionMonitorInfo.relativeDistance);
 								existingMonitorInfo.keyframedInterpolationRatio =
 									Math.Min(existingMonitorInfo.keyframedInterpolationRatio, collisionMonitorInfo.keyframedInterpolationRatio);
-<<<<<<< HEAD
 								collisionMonitorInfo = existingMonitorInfo;
 #if MRE_PHYSICS_DEBUG
 								// <todo> check why is this working sometimes weired.
@@ -506,20 +489,15 @@
 								Debug.Log(" merge collision info: " + remoteBodyInfo.rigidBodyId.ToString() +
 									" r:" + existingMonitorInfo.keyframedInterpolationRatio + " d:" + existingMonitorInfo.relativeDistance);
 #endif
-=======
->>>>>>> 5d62d23c
 							}
 							else
 							{
 								_monitorCollisionInfo.Add(remoteBodyInfo.rigidBodyId, collisionMonitorInfo);
-<<<<<<< HEAD
 #if MRE_PHYSICS_DEBUG
 								var existingMonitorInfo = _monitorCollisionInfo[remoteBodyInfo.rigidBodyId];
 								Debug.Log(" Add collision info: " + remoteBodyInfo.rigidBodyId.ToString() +
 									" r:" + existingMonitorInfo.keyframedInterpolationRatio + " d:" + existingMonitorInfo.relativeDistance);
 #endif
-=======
->>>>>>> 5d62d23c
 							}
 
 							// this is a new collision
