--- conflicted
+++ resolved
@@ -81,20 +81,13 @@
 		private const float _maxEstimatedLinearVelocity = 30.0F;
 		/// maximal estimated angular velocity
 		private const float _maxEstimatedAngularVelocity = 5.0F;
-
-<<<<<<< HEAD
+		
 		// ---- fields to be used to check for update the server side updates ----
 		private Dictionary<Guid, PhysicsTranformServerUploadPatch.OneActorUpdate> _lastServerUploadedTransforms  =
 			new Dictionary<Guid, PhysicsTranformServerUploadPatch.OneActorUpdate>();
-
+		/// for the low frequency server transforms upload the last time when the update happened
 		private float _lastServerTransformUploadSentTime = 0.0F;
 
-		public PhysicsBridge()
-		{
-		}
-
-=======
->>>>>>> 317381b4
 		#region Rigid Body Management
 
 		public void addRigidBody(Guid id, UnityEngine.Rigidbody rigidbody, Guid source, bool isKinematic)
