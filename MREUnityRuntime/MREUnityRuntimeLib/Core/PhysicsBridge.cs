--- conflicted
+++ resolved
@@ -230,14 +230,10 @@
 					// if there is a really new update then also store the implicit velocity
 					if (rb.lastTimeKeyFramedUpdate < timeOfSnapshot)
 					{
-<<<<<<< HEAD
-						// <todo> for long running times this could be a problem
+						// <todo> for long running times the time difference could be a problem
 						// the minimal step is the half step size, even with jitter buffer
 						float invUpdateDT = 1.0f / Math.Max( (timeInfo.halfDT), (timeOfSnapshot - rb.lastTimeKeyFramedUpdate));
-=======
-						// <todo> for long running times this could be a problem 
-						float invUpdateDT = 1.0f / (timeOfSnapshot - rb.lastTimeKeyFramedUpdate);
->>>>>>> 1e58341d
+
 						rb.lastValidLinerVelocityOrPos = (keyFramedPos - rb.RigidBody.transform.position) * invUpdateDT;
 						// transform to radians and take the angular velocity 
 						UnityEngine.Vector3 eulerAngles = (
@@ -245,7 +241,6 @@
 							* keyFramedOrientation).eulerAngles;
 						UnityEngine.Vector3 radianAngles = UtilMethods.TransformEulerAnglesToRadians(eulerAngles);
 						rb.lastValidAngularVelocityorAng = radianAngles * invUpdateDT;
-<<<<<<< HEAD
 
 #if MRE_PHYSICS_DEBUG
 						// test the source of large velocities
@@ -294,7 +289,7 @@
 								+ " keyF:" + rb.RigidBody.isKinematic
 								+ " KF:" + rb.IsKeyframed);
 						}
-=======
+#endif
 						// cap the velocities
 						rb.lastValidLinerVelocityOrPos = UnityEngine.Vector3.ClampMagnitude(
 							rb.lastValidLinerVelocityOrPos, _maxEstimatedLinearVelocity);
@@ -318,7 +313,6 @@
 							+ " OriginalRot:" + transform.Rotation
 							+ " keyF:" + rb.RigidBody.isKinematic
 							+ " KF:" + rb.IsKeyframed);
->>>>>>> 1e58341d
 #endif
 					}
 					rb.lastTimeKeyFramedUpdate = timeOfSnapshot;
@@ -354,11 +348,7 @@
 			// and generate update packet/snapshot
 
 			// these constants define when a body is considered to be sleeping
-<<<<<<< HEAD
 			const float globalToleranceMultipier = 1.0F;
-=======
-			const float globalToleranceMultipier = 10.0F;
->>>>>>> 1e58341d
 			const float maxSleepingSqrtLinearVelocity = 0.05F * globalToleranceMultipier;
 			const float maxSleepingSqrtAngularVelocity = 0.05F * globalToleranceMultipier;
 			const float maxSleepingSqrtPositionDiff = 0.01F * globalToleranceMultipier;
