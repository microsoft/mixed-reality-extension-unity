--- conflicted
+++ resolved
@@ -115,10 +115,9 @@
         private Attachment _cachedAttachment = new Attachment();
 
         internal Guid MaterialId { get; set; } = Guid.Empty;
-
+        
         internal bool Grabbable { get; private set; }
 
-<<<<<<< HEAD
         internal bool IsGrabbed
         {
             get
@@ -133,8 +132,6 @@
             }
         }
         
-=======
->>>>>>> e86ec5d4
         internal UInt32 appearanceEnabled = UInt32.MaxValue;
         internal bool activeAndEnabled =>
             ((Parent as Actor)?.activeAndEnabled ?? true)
