--- conflicted
+++ resolved
@@ -500,14 +500,8 @@
 
 			if (generateAll)
 			{
-<<<<<<< HEAD
-
-				var rigidBody = PatchingUtilMethods.GeneratePatch(
-					RigidBody, (Rigidbody)null, App.SceneRoot.transform, !App.UsePhysicsBridge);
-=======
 				var rigidBody = PatchingUtilMethods.GeneratePatch(RigidBody, (Rigidbody)null,
 					App.SceneRoot.transform, !App.UsePhysicsBridge);
->>>>>>> 20c5c03a
 
 				ColliderPatch collider = null;
 				_collider = gameObject.GetComponent<UnityCollider>();
