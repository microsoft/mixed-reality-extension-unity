--- conflicted
+++ resolved
@@ -828,7 +828,6 @@
             // update renderers
             if (appearance.MaterialId != null || appearance.MeshId != null)
             {
-<<<<<<< HEAD
                 // patch material
                 if (appearance.MaterialId != null)
                 {
@@ -898,11 +897,6 @@
                         _collider = null;
                         Collider = null;
                     }
-=======
-                if (Renderer)
-                {
-                    Renderer.sharedMaterial = MREAPI.AppsAPI.DefaultMaterial;
->>>>>>> 4e933842
                 }
             }
 
@@ -911,17 +905,9 @@
             {
                 if (appearance.Enabled != null)
                 {
-<<<<<<< HEAD
                     appearanceEnabled = appearance.Enabled.Value;
                 }
                 ApplyVisibilityUpdate(this);
-=======
-                    if (this && Renderer && MaterialId == appearance.MaterialId.Value)
-                    {
-                        Renderer.sharedMaterial = (Material)sharedMat ?? MREAPI.AppsAPI.DefaultMaterial;
-                    }
-                });
->>>>>>> 4e933842
             }
         }
 
