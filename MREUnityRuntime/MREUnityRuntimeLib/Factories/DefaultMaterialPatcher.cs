--- conflicted
+++ resolved
@@ -17,13 +17,11 @@
     /// </summary>
     public class DefaultMaterialPatcher : IMaterialPatcher
     {
-<<<<<<< HEAD
+        protected Dictionary<int, Guid> textureAssignments = new Dictionary<int, Guid>(20);
+
         private MWColor _materialColor = new MWColor();
         private MWVector2 _textureOffset = new MWVector2();
         private MWVector2 _textureScale = new MWVector2();
-=======
-        protected Dictionary<int, Guid> textureAssignments = new Dictionary<int, Guid>(20);
->>>>>>> f96f3bdb
 
         /// <inheritdoc />
         public virtual void ApplyMaterialPatch(Material material, MWMaterial patch)
@@ -35,18 +33,6 @@
                 material.color = _materialColor.ToColor();
             }
 
-<<<<<<< HEAD
-            if (patch.MainTextureId == Guid.Empty)
-            {
-                material.mainTexture = null;
-            }
-            else if (patch.MainTextureId != null)
-            {
-                material.mainTexture = (Texture)MREAPI.AppsAPI.AssetCache.GetAsset(patch.MainTextureId.Value);
-            }
-
-=======
->>>>>>> f96f3bdb
             if (patch.MainTextureOffset != null)
             {
                 _textureOffset.FromUnityVector2(material.mainTextureOffset);
@@ -55,13 +41,12 @@
             }
 
             if (patch.MainTextureScale != null)
-<<<<<<< HEAD
             {
                 _textureScale.FromUnityVector2(material.mainTextureScale);
                 _textureScale.ApplyPatch(patch.MainTextureScale);
                 material.mainTextureScale = _textureScale.ToVector2();
-=======
-                material.mainTextureScale = material.mainTextureScale.ToMWVector2().ApplyPatch(patch.MainTextureScale).ToVector2();
+            }
+
             if (patch.MainTextureId != null)
             {
                 var textureId = patch.MainTextureId.Value;
@@ -78,7 +63,6 @@
                         material.mainTexture = (Texture)tex;
                     });
                 }
->>>>>>> f96f3bdb
             }
         }
 
