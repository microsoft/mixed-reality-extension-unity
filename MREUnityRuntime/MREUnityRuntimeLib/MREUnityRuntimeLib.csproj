--- conflicted
+++ resolved
@@ -130,12 +130,9 @@
     <Compile Include="Patching\Types\AnimationPatch.cs" />
     <Compile Include="Patching\Types\AppearancePatch.cs" />
     <Compile Include="Patching\Types\LookAtPatch.cs" />
-<<<<<<< HEAD
+    <Compile Include="Patching\Types\ActorTransformPatch.cs" />
     <Compile Include="PluginInterfaces\Behaviors\IToolBehavior.cs" />
     <Compile Include="PluginInterfaces\Behaviors\IPenBehavior.cs" />
-=======
-    <Compile Include="Patching\Types\ActorTransformPatch.cs" />
->>>>>>> d0e107aa
     <Compile Include="PluginInterfaces\IDialogFactory.cs" />
     <Compile Include="PluginInterfaces\ILayerApplicator.cs" />
     <Compile Include="PluginInterfaces\IUserInfoProvider.cs" />
