// Copyright (c) Microsoft Corporation. All rights reserved.
// Licensed under the MIT License.

using MixedRealityExtension.Animation;
using MixedRealityExtension.API;
using MixedRealityExtension.Assets;
using MixedRealityExtension.Core;
using MixedRealityExtension.Core.Components;
using MixedRealityExtension.Core.Interfaces;
using MixedRealityExtension.IPC;
using MixedRealityExtension.IPC.Connections;
using MixedRealityExtension.Messaging;
using MixedRealityExtension.Messaging.Commands;
using MixedRealityExtension.Messaging.Events;
using MixedRealityExtension.Messaging.Events.Types;
using MixedRealityExtension.Messaging.Payloads;
using MixedRealityExtension.Messaging.Protocols;
using MixedRealityExtension.Patching;
using MixedRealityExtension.Patching.Types;
using MixedRealityExtension.PluginInterfaces;
using MixedRealityExtension.RPC;
using MixedRealityExtension.Util;
using MixedRealityExtension.Util.Logging;
using System;
using System.Collections.Generic;
using System.Linq;
using UnityEngine;

using Trace = MixedRealityExtension.Messaging.Trace;
using Regex = System.Text.RegularExpressions.Regex;

namespace MixedRealityExtension.App
{
	internal sealed class MixedRealityExtensionApp : IMixedRealityExtensionApp, ICommandHandlerContext
	{
		private readonly AssetLoader _assetLoader;
		private readonly UserManager _userManager;
		private readonly ActorManager _actorManager;
		private readonly CommandManager _commandManager;
		internal readonly AnimationManager AnimationManager;
		private readonly AssetManager _assetManager;
		private readonly MonoBehaviour _ownerScript;

		private IConnectionInternal _conn;

		private ISet<Guid> _interactingUserIds = new HashSet<Guid>();
		private IList<Action> _executionProtocolActionQueue = new List<Action>();
		private IList<GameObject> _ownedGameObjects = new List<GameObject>();

		private float _physicsUpdateTimestep = 0.016f;
		private float _timeSinceLastPhysicsUpdate = 0.0f;
		private bool _shouldSendPhysicsUpdate = false;

		private enum AppState
		{
			Stopped,
			/// <summary>
			/// Startup has been called, but we might be waiting for permission to run.
			/// </summary>
			WaitingForPermission,
			Starting,
			Running
		}

		private AppState _appState = AppState.Stopped;
		private int generation = 0;

		[Obsolete]
		private string PlatformId;

		public IMRELogger Logger { get; private set; }

		#region Events - Public

		/// <inheritdoc />
		public event MWEventHandler OnConnecting;

		/// <inheritdoc />
		public event MWEventHandler<ConnectFailedReason> OnConnectFailed;

		/// <inheritdoc />
		public event MWEventHandler OnConnected;

		/// <inheritdoc />
		public event MWEventHandler OnDisconnected;

		/// <inheritdoc />
		public event MWEventHandler OnAppStarted;

		/// <inheritdoc />
		public event MWEventHandler OnAppShutdown;

		/// <inheritdoc />
		public event MWEventHandler<IActor> OnActorCreated
		{
			add { _actorManager.OnActorCreated += value; }
			remove { _actorManager.OnActorCreated -= value; }
		}

		/// <inheritdoc />
		public event MWEventHandler<IUserInfo> OnUserJoined;

		/// <inheritdoc />
		public event MWEventHandler<IUserInfo> OnUserLeft;

		#endregion

		#region Properties - Public

		/// <inheritdoc />
		public string GlobalAppId { get; }

		/// <inheritdoc />
		public string SessionId { get; private set; }

		/// <inheritdoc />
		public bool IsActive => _conn?.IsActive ?? false;

		/// <inheritdoc />
		public Uri ServerUri { get; private set; }

		/// <summary>
		/// Same as ServerUri, but with ws(s): substituted for http(s):
		/// </summary>
		public Uri ServerAssetUri { get; private set; }

		/// <inheritdoc />
		public GameObject SceneRoot { get; set; }

		/// <inheritdoc />
		public IUser LocalUser { get; private set; }

		/// <inheritdoc />
		public RPCInterface RPC { get; }

		/// <inheritdoc />
		public RPCChannelInterface RPCChannels { get; }

		public AssetManager AssetManager => _assetManager;

		#endregion

		#region Properties - Internal

		internal MWEventManager EventManager { get; }

		internal Guid InstanceId { get; set; }

		internal OperatingModel OperatingModel { get; set; }

		internal bool IsAuthoritativePeer { get; set; }

		internal IProtocol Protocol { get; set; }

		internal IConnectionInternal Conn => _conn;

		internal SoundManager SoundManager { get; private set; }

		internal AssetLoader AssetLoader => _assetLoader;

		internal Permissions GrantedPermissions = Permissions.None;

		internal PhysicsBridge PhysicsBridge { get; } = null;

		internal bool UsePhysicsBridge => PhysicsBridge != null;

		#endregion

		/// <summary>
		/// Initializes a new instance of the class <see cref="MixedRealityExtensionApp"/>
		/// </summary>
		/// <param name="globalAppId">The global id of the app.</param>
		/// <param name="ownerScript">The owner mono behaviour script for the app.</param>
		internal MixedRealityExtensionApp(string globalAppId, MonoBehaviour ownerScript, IMRELogger logger = null)
		{
			GlobalAppId = globalAppId;
			_ownerScript = ownerScript;
			EventManager = new MWEventManager(this);
			_assetLoader = new AssetLoader(ownerScript, this);
			_userManager = new UserManager(this);
			_actorManager = new ActorManager(this);

			if (Constants.UsePhysicsBridge)
			{
				PhysicsBridge = new PhysicsBridge();
			}

			SoundManager = new SoundManager(this);
			AnimationManager = new AnimationManager(this);
			_commandManager = new CommandManager(new Dictionary<Type, ICommandHandlerContext>()
			{
				{ typeof(MixedRealityExtensionApp), this },
				{ typeof(Actor), null },
				{ typeof(AssetLoader), _assetLoader },
				{ typeof(ActorManager), _actorManager },
				{ typeof(AnimationManager), AnimationManager }
			});

			var cacheRoot = new GameObject("MRE Cache");
			cacheRoot.transform.SetParent(_ownerScript.gameObject.transform);
			cacheRoot.SetActive(false);
			_assetManager = new AssetManager(this, cacheRoot);

			RPC = new RPCInterface(this);
			RPCChannels = new RPCChannelInterface();
			// RPC messages without a ChannelName will route to the "global" RPC handlers.
			RPCChannels.SetChannelHandler(null, RPC);
#if ANDROID_DEBUG
			Logger = logger ?? new UnityLogger(this);
#else
			Logger = logger ?? new ConsoleLogger(this);
#endif
		}

		/// <inheritdoc />
		public async void Startup(string url, string sessionId, string platformId)
		{
			if (_appState != AppState.Stopped)
			{
				Shutdown();
			}

			ServerUri = new Uri(url, UriKind.Absolute);
			ServerAssetUri = new Uri(Regex.Replace(ServerUri.AbsoluteUri, "^ws(s?):", "http$1:"));
			SessionId = sessionId;
			PlatformId = platformId;

			_appState = AppState.WaitingForPermission;

			// download manifest
			var manifestUri = new Uri(ServerAssetUri, "./manifest.json");
			var manifest = await AppManifest.DownloadManifest(manifestUri);
			var neededFlags = Permissions.Execution | (manifest.Permissions?.ToFlags() ?? Permissions.None);
			var wantedFlags = manifest.OptionalPermissions?.ToFlags() ?? Permissions.None;

			// get permission to run from host app
			var grantedPerms = await MREAPI.AppsAPI.PermissionManager.PromptForPermissions(
				appLocation: ServerUri,
				permissionsNeeded: new HashSet<Permissions>(manifest.Permissions ?? new Permissions[0]) { Permissions.Execution },
				permissionsWanted: manifest.OptionalPermissions,
				permissionFlagsNeeded: neededFlags,
				permissionFlagsWanted: wantedFlags,
				appManifest: manifest);

			// only use permissions that are requested, even if the user offers more
			GrantedPermissions = grantedPerms & (neededFlags | wantedFlags);

			MREAPI.AppsAPI.PermissionManager.OnPermissionDecisionsChanged += OnPermissionsUpdated;

			if (!grantedPerms.HasFlag(Permissions.Execution))
			{
				Debug.LogError($"User has denied permission for the MRE '{ServerUri}' to run");
				return;
			}

			_appState = AppState.Starting;

<<<<<<< HEAD
			if (_conn == null)
			{
				if (_appState == AppState.Stopped)
				{
					_appState = AppState.Starting;
				}

				SessionId = sessionId;

				var connection = new WebSocket();

				connection.Url = url;
				connection.Headers.Add(Constants.SessionHeader, sessionId);
				connection.Headers.Add(Constants.PlatformHeader, platformId);
				connection.Headers.Add(Constants.LegacyProtocolVersionHeader, $"{Constants.LegacyProtocolVersion}");
				connection.Headers.Add(Constants.CurrentClientVersionHeader, Constants.CurrentClientVersion);
				connection.Headers.Add(Constants.MinimumSupportedSDKVersionHeader, Constants.MinimumSupportedSDKVersion);
				connection.OnConnecting += Conn_OnConnecting;
				connection.OnConnectFailed += Conn_OnConnectFailed;
				connection.OnConnected += Conn_OnConnected;
				connection.OnDisconnected += Conn_OnDisconnected;
				connection.OnError += Connection_OnError;
				_conn = connection;
			}
			_conn.Open();
		}

=======
			if (UsePhysicsBridge)
			{
				_actorManager.RigidBodyAdded += OnRigidBodyAdded;
				_actorManager.RigidBodyRemoved += OnRigidBodyRemoved;
				_actorManager.RigidBodyKinematicsChanged += OnRigidBodyKinematicsChanged;
				_actorManager.RigidBodyOwnerChanged += OnRigidBodyOwnerChanged;
			}
			
			var connection = new WebSocket();
			connection.Url = url;
			connection.Headers.Add(Constants.SessionHeader, SessionId);
			connection.Headers.Add(Constants.PlatformHeader, PlatformId);
			connection.Headers.Add(Constants.LegacyProtocolVersionHeader, $"{Constants.LegacyProtocolVersion}");
			connection.Headers.Add(Constants.CurrentClientVersionHeader, Constants.CurrentClientVersion);
			connection.Headers.Add(Constants.MinimumSupportedSDKVersionHeader, Constants.MinimumSupportedSDKVersion);
			connection.OnConnecting += Conn_OnConnecting;
			connection.OnConnectFailed += Conn_OnConnectFailed;
			connection.OnConnected += Conn_OnConnected;
			connection.OnDisconnected += Conn_OnDisconnected;
			connection.OnError += Connection_OnError;
			_conn = connection;

			_conn.Open();
		}

		private void OnRigidBodyOwnerChanged(Guid id, Guid? owner)
		{
			bool isOwner = owner.HasValue ? owner.Value == LocalUser.Id : IsAuthoritativePeer;
			_physicsBridge.setRigidBodyOwnership(id, isOwner);
		}

		private void OnPermissionsUpdated(Uri updatedUrl, Permissions oldPermissions, Permissions newPermissions)
		{
			// updated URI matches protocol, hostname, and port, and if it has a path, that matches too
			if (updatedUrl.Scheme == ServerUri.Scheme && updatedUrl.Authority == ServerUri.Authority
				&& (updatedUrl.AbsolutePath == "/" || updatedUrl.AbsolutePath == ServerUri.AbsolutePath)
				&& _appState != AppState.Stopped)
			{
				Startup(ServerUri.ToString(), SessionId, PlatformId);
			}
		}

>>>>>>> c8ed72ec
		/// <inheritdoc />
		private void Disconnect()
		{
			try
			{
				if (Protocol != null)
				{
					Protocol.Stop();
					Protocol = new Idle(this);
				}

				if (_conn != null)
				{
					_conn.OnConnecting -= Conn_OnConnecting;
					_conn.OnConnectFailed -= Conn_OnConnectFailed;
					_conn.OnConnected -= Conn_OnConnected;
					_conn.OnDisconnected -= Conn_OnDisconnected;
					_conn.OnError -= Connection_OnError;
					_conn.Dispose();
				}
			}
			catch { }
			finally
			{
				_conn = null;
			}
		}

		/// <inheritdoc />
		public void Shutdown()
		{
			Disconnect();
			FreeResources();

			MREAPI.AppsAPI.PermissionManager.OnPermissionDecisionsChanged -= OnPermissionsUpdated;

			if (_appState != AppState.Stopped)
			{
				_appState = AppState.Stopped;
				OnAppShutdown?.Invoke();
			}
		}

		private void FreeResources()
		{
			foreach (GameObject go in _ownedGameObjects)
			{
				UnityEngine.Object.Destroy(go);
			}

			_ownedGameObjects.Clear();
			_actorManager.Reset();
			AnimationManager.Reset();
			PhysicsBridge.Reset();

			foreach (Guid id in _assetLoader.ActiveContainers)
			{
				AssetManager.Unload(id);
			}
			_assetLoader.ActiveContainers.Clear();
		}

		/// <inheritdoc />
		public void FixedUpdate()
		{
			if (_appState == AppState.Stopped)
			{
				return;
			}

			if (UsePhysicsBridge)
			{
				if (_shouldSendPhysicsUpdate)
				{
					SendPhysicsUpdate();
				}

				PhysicsBridge.FixedUpdate(SceneRoot.transform);

				// add delta for next step
				_timeSinceLastPhysicsUpdate += Time.fixedDeltaTime;

				float updateDeltaTime = Math.Max(Time.fixedDeltaTime,
					Time.fixedDeltaTime * (float)Math.Floor(_physicsUpdateTimestep / Time.fixedDeltaTime));

				if (updateDeltaTime - _timeSinceLastPhysicsUpdate < 0.001f)
				{
					_shouldSendPhysicsUpdate = true;
				}
			}
		}

		private void SendPhysicsUpdate()
		{
			if (LocalUser == null)
			{
				return;
			}

			PhysicsBridgePatch physicsPatch = new PhysicsBridgePatch(LocalUser.Id,
				PhysicsBridge.GenerateSnapshot(UnityEngine.Time.fixedTime, SceneRoot.transform));
			// send only updates if there are any, to save band with
			// in order to produce any updates for settled bodies this should be handled within the physics bridge
			if (physicsPatch.DoSendThisPatch())
			{
				EventManager.QueueEvent(new PhysicsBridgeUpdated(InstanceId, physicsPatch));
			}
			
			//low frequency server upload transform stream
			{
				float systemTime = UnityEngine.Time.time;
				if (PhysicsBridge.shouldSendLowFrequencyTransformUpload(systemTime))
				{
					PhysicsTranformServerUploadPatch serverUploadPatch =
						PhysicsBridge.GenerateServerTransformUploadPatch(InstanceId, systemTime);
					// upload only if there is a real difference in the transforms
					if (serverUploadPatch.TransformCount > 0)
					{
						EventManager.QueueEvent(new PhysicsTranformServerUploadUpdated(InstanceId, serverUploadPatch));
					}
				}
			}

			_shouldSendPhysicsUpdate = false;
			_timeSinceLastPhysicsUpdate = 0.0f;

		}

		/// <inheritdoc />
		public void Update()
		{
			// Process events then we will update the connection.
			EventManager.ProcessEvents();
			EventManager.ProcessLateEvents();

			if (_conn != null)
			{
				// Read and process or queue incoming messages.
				_conn.Update();
			}
			// Process actor queues after connection update.
			_actorManager.Update();

			if (UsePhysicsBridge)
			{
				if (_shouldSendPhysicsUpdate)
				{
					SendPhysicsUpdate();
				}
			}

			SoundManager.Update();
			_commandManager.Update();
			AnimationManager.Update();
		}

		/// <inheritdoc />
		public void UserJoin(GameObject userGO, IUserInfo userInfo)
		{
			void PerformUserJoin()
			{
				// only join the user if required
				if (!GrantedPermissions.HasFlag(Permissions.UserInteraction)
					&& !GrantedPermissions.HasFlag(Permissions.UserTracking))
				{
					return;
				}

				var user = userGO.GetComponents<User>()
					.FirstOrDefault(_user => _user.AppInstanceId == this.InstanceId);

				if (user == null)
				{
					user = userGO.AddComponent<User>();
					user.Initialize(userInfo, this);
				}

				Protocol.Send(new UserJoined()
				{
					User = new UserPatch(user)
				});

				LocalUser = user;

				PhysicsBridge.LocalUserId = LocalUser.Id;

				// TODO @tombu - Wait for the app to send back a success for join?
				_userManager.AddUser(user);

				// Enable interactions for the user if given the UserInteraction permission.
				if (GrantedPermissions.HasFlag(Permissions.UserInteraction))
				{
					EnableUserInteraction(user);
				}

				OnUserJoined?.Invoke(userInfo);
			}

			if (Protocol is Execution)
			{
				PerformUserJoin();
			}
			else
			{
				_executionProtocolActionQueue.Add(() => PerformUserJoin());
			}
		}

		/// <inheritdoc />
		public void UserLeave(GameObject userGO)
		{
			var user = userGO.GetComponents<User>()
				.FirstOrDefault(_user => _user.AppInstanceId == this.InstanceId);

			if (user != null)
			{
				if (IsInteractableForUser(user))
				{
					DisableUserInteration(user);
				}

				_userManager.RemoveUser(user);
				_interactingUserIds.Remove(user.Id);

				if (Protocol is Execution)
				{
					Protocol.Send(new UserLeft() { UserId = user.Id });
				}

				OnUserLeft?.Invoke(user.UserInfo);
			}
		}

		/// <inheritdoc />
		public bool IsInteractableForUser(IUser user) => _interactingUserIds.Contains(user.Id);

		/// <inheritdoc />
		public IActor FindActor(Guid id)
		{
			return _actorManager.FindActor(id);
		}

		public IEnumerable<Actor> FindChildren(Guid id)
		{
			return _actorManager.FindChildren(id);
		}

		/// <inheritdoc />
		public void OnActorDestroyed(Guid actorId)
		{
			if (_actorManager.OnActorDestroy(actorId))
			{
				Protocol.Send(new DestroyActors()
				{
					ActorIds = new Guid[] { actorId }
				});
			}
		}

		public IUser FindUser(Guid id)
		{
			return _userManager.FindUser(id);
		}

		public void UpdateServerTimeOffset(long currentServerTime)
		{
			AnimationManager.UpdateServerTimeOffset(currentServerTime);
		}

		private HashSet<string> usedPreallocSeeds = new HashSet<string>();
		/// <inheritdoc />
		public void DeclarePreallocatedActors(GameObject[] objects, string guidSeed)
		{
			if (!(Protocol is Execution))
			{
				throw new Exception($"Preallocated actors can only be declared after the app is Started");
			}

			// guarantee a given seed is only used once per session
			if (usedPreallocSeeds.Contains(guidSeed))
			{
				throw new ArgumentOutOfRangeException(nameof(guidSeed),
					$"Preallocated actor seed [{guidSeed}] has already been used this session, choose a different one!");
			}
			usedPreallocSeeds.Add(guidSeed);

			var goIds = new HashSet<int>(objects.Select(go => go.GetInstanceID()));
			var rootGos = GetDistinctTreeRoots(objects);

			// add actor components to all gos beneath a tagged go
			var taggedActors = new List<Actor>(objects.Length);
			foreach (var root in rootGos)
			{
				addActors(root);
			}

			ProcessCreatedActors(null, taggedActors, null, guidSeed);

			void addActors(GameObject go)
			{
				var oldActor = go.GetComponent<Actor>();
				if (oldActor != null)
				{
					MREAPI.Logger.LogError($"GameObject {go.name} is already in use by another MRE session, skipping.");
					return;
				}

				var actor = go.AddComponent<Actor>();
				if (goIds.Contains(go.GetInstanceID()))
				{
					taggedActors.Add(actor);
				}

				foreach (Transform child in go.transform)
				{
					addActors(child.gameObject);
				}
			}
		}

		#region Methods - Internal

		internal void OnReceive(Message message)
		{
			if (message.Payload is NetworkCommandPayload ncp)
			{
				ncp.MessageId = message.Id;
				_commandManager.ExecuteCommandPayload(ncp, null);
			}
			else
			{
				throw new Exception("Unexpected message.");
			}
		}

		internal void SynchronizeUser(UserPatch userPatch)
		{
			if (userPatch.IsPatched())
			{
				var payload = new UserUpdate() { User = userPatch };
				EventManager.QueueLateEvent(new UserEvent(userPatch.Id, payload));
			}
		}

		internal void ExecuteCommandPayload(ICommandPayload commandPayload, Action onCompleteCallback)
		{
			ExecuteCommandPayload(this, commandPayload, onCompleteCallback);
		}

		internal void ExecuteCommandPayload(ICommandHandlerContext handlerContext, ICommandPayload commandPayload, Action onCompleteCallback)
		{
			_commandManager.ExecuteCommandPayload(handlerContext, commandPayload, onCompleteCallback);
		}

		/// <summary>
		/// Used to set actor parents when the parent is pending
		/// </summary>
		internal void ProcessActorCommand(Guid actorId, NetworkCommandPayload payload, Action onCompleteCallback)
		{
			_actorManager.ProcessActorCommand(actorId, payload, onCompleteCallback);
		}

		internal bool OwnsActor(IActor actor)
		{
			return FindActor(actor.Id) != null;
		}

		internal void EnableUserInteraction(IUser user)
		{
			if (_userManager.HasUser(user.Id))
			{
				_interactingUserIds.Add(user.Id);
			}
			else
			{
				throw new Exception("Enabling interaction on this app for a user that has not joined the app.");
			}
		}

		/// <inheritdoc />
		internal void DisableUserInteration(IUser user)
		{
			_interactingUserIds.Remove(user.Id);
		}

		internal bool InteractionEnabled() => _interactingUserIds.Count != 0;

		#endregion

		#region Methods - Private

		private void Conn_OnConnecting()
		{
			OnConnecting?.Invoke();
		}

		private void Conn_OnConnectFailed(ConnectFailedReason reason)
		{
			OnConnectFailed?.Invoke(reason);
		}

		private void Conn_OnConnected()
		{
			OnConnected?.Invoke();

			if (_appState != AppState.Stopped)
			{
				IsAuthoritativePeer = false;

				var handshake = new Messaging.Protocols.Handshake(this);
				handshake.OnComplete += Handshake_OnComplete;
				handshake.OnReceive += OnReceive;
				handshake.OnOperatingModel += Handshake_OnOperatingModel;
				Protocol = handshake;
				handshake.Start();
			}
		}

		private void Conn_OnDisconnected()
		{
			generation++;
			if (Protocol != null)
			{
				Protocol.Stop();
				Protocol = new Idle(this);
			}

			FreeResources();

			this.OnDisconnected?.Invoke();
		}

		private void Connection_OnError(Exception ex)
		{
			Logger.LogError($"Exception: {ex.Message}\nStack Trace: {ex.StackTrace}");
		}

		private void Handshake_OnOperatingModel(OperatingModel operatingModel)
		{
			this.OperatingModel = operatingModel;
		}

		private void Handshake_OnComplete()
		{
			if (_appState != AppState.Stopped)
			{
				var sync = new Messaging.Protocols.Sync(this);
				sync.OnComplete += Sync_OnComplete;
				sync.OnReceive += OnReceive;
				Protocol = sync;
				sync.Start();
			}
		}

		private void Sync_OnComplete()
		{
			if (_appState != AppState.Stopped)
			{
				var execution = new Messaging.Protocols.Execution(this);
				execution.OnReceive += OnReceive;
				Protocol = execution;
				execution.Start();

				foreach (var action in _executionProtocolActionQueue)
				{
					action();
				}

				_appState = AppState.Running;
				OnAppStarted?.Invoke();
			}
		}

		private GameObject[] GetDistinctTreeRoots(GameObject[] gos)
		{
			// identify gameobjects whose ancestors are not also flagged to be actors
			var goIds = new HashSet<int>(gos.Select(go => go.GetInstanceID()));
			var rootGos = new List<GameObject>(gos.Length);
			foreach (var go in gos)
			{
				if (!ancestorInList(go))
				{
					rootGos.Add(go);
				}
			}

			return rootGos.ToArray();

			bool ancestorInList(GameObject go)
			{
				return go != null && go.transform.parent != null && (
					goIds.Contains(go.transform.parent.gameObject.GetInstanceID()) ||
					ancestorInList(go.transform.parent.gameObject));
			}
		}

		#endregion

		#region Command Handlers

		[CommandHandler(typeof(AppToEngineRPC))]
		private void OnRPCReceived(AppToEngineRPC payload, Action onCompleteCallback)
		{
			RPCChannels.ReceiveRPC(payload);
			onCompleteCallback?.Invoke();
		}

		[CommandHandler(typeof(UserUpdate))]
		private void OnUserUpdate(UserUpdate payload, Action onCompleteCallback)
		{
			try
			{
				((User)LocalUser).SynchronizeEngine(payload.User);
				_actorManager.UpdateAllVisibility();
				onCompleteCallback?.Invoke();
			}
			catch (Exception e)
			{
				Debug.LogException(e);
			}
		}

		[CommandHandler(typeof(CreateFromLibrary))]
		private async void OnCreateFromLibrary(CreateFromLibrary payload, Action onCompleteCallback)
		{
			try
			{
				var actors = await _assetLoader.CreateFromLibrary(payload.ResourceId, payload.Actor?.ParentId);
				ProcessCreatedActors(payload, actors, onCompleteCallback);
			}
			catch (Exception e)
			{
				SendCreateActorResponse(payload, failureMessage: e.ToString(), onCompleteCallback: onCompleteCallback);
				Debug.LogException(e);
			}
		}

		[CommandHandler(typeof(CreateEmpty))]
		private void OnCreateEmpty(CreateEmpty payload, Action onCompleteCallback)
		{
			try
			{
				var actors = _assetLoader.CreateEmpty(payload.Actor?.ParentId);
				ProcessCreatedActors(payload, actors, onCompleteCallback);
			}
			catch (Exception e)
			{
				SendCreateActorResponse(payload, failureMessage: e.ToString(), onCompleteCallback: onCompleteCallback);
				Debug.LogException(e);
			}
		}

		[CommandHandler(typeof(CreateFromPrefab))]
		private void OnCreateFromPrefab(CreateFromPrefab payload, Action onCompleteCallback)
		{
			try
			{
				var curGeneration = generation;
				AssetManager.OnSet(payload.PrefabId, prefab =>
				{
					if (this == null || _conn == null || !_conn.IsActive || generation != curGeneration) return;
					if (prefab.Asset != null)
					{
						var createdActors = _assetLoader.CreateFromPrefab(payload.PrefabId, payload.Actor?.ParentId, payload.CollisionLayer);
						ProcessCreatedActors(payload, createdActors, onCompleteCallback);
					}
					else
					{
						var message = $"Prefab {payload.PrefabId} failed to load, cancelling actor creation";
						SendCreateActorResponse(payload, failureMessage: message, onCompleteCallback: onCompleteCallback);
					}
				});
			}
			catch (Exception e)
			{
				SendCreateActorResponse(payload, failureMessage: e.ToString(), onCompleteCallback: onCompleteCallback);
				Debug.LogException(e);
			}
		}

		private void ProcessCreatedActors(CreateActor originalMessage, IList<Actor> createdActors, Action onCompleteCallback, string guidSeed = null)
		{
			Guid guidGenSeed;
			if (originalMessage != null)
			{
				guidGenSeed = originalMessage.Actor.Id;
			}
			else
			{
				guidGenSeed = UtilMethods.StringToGuid(guidSeed);
			}
			var guids = new DeterministicGuids(guidGenSeed);

			// find the actors with no actor parents
			var rootActors = GetDistinctTreeRoots(
				createdActors.Select(a => a.gameObject).ToArray()
			).Select(go => go.GetComponent<Actor>()).ToArray();

			var rootActor = createdActors.FirstOrDefault();
			var createdAnims = new List<Animation.BaseAnimation>(5);

			if (rootActors.Length == 1 && rootActor.transform.parent == null)
			{
				// Delete entire hierarchy as we no longer have a valid parent actor for the root of this hierarchy.  It was likely
				// destroyed in the process of the async operation before this callback was called.
				foreach (var actor in createdActors)
				{
					actor.Destroy();
				}

				createdActors.Clear();

				SendCreateActorResponse(
					originalMessage,
					failureMessage: "Parent for the actor being created no longer exists.  Cannot create new actor.");
				return;
			}

			var secondPassXfrms = new List<Transform>(2);
			foreach (var root in rootActors)
			{
				ProcessActors(root.transform, root.transform.parent != null ? root.transform.parent.GetComponent<Actor>() : null);
			}
			// some things require the whole hierarchy to have actors on it. run those here
			foreach (var pass2 in secondPassXfrms)
			{
				ProcessActors2(pass2);
			}

			if (originalMessage != null && rootActors.Length == 1)
			{
				rootActor?.ApplyPatch(originalMessage.Actor);
			}
			Actor.ApplyVisibilityUpdate(rootActor);

			_actorManager.UponStable(
				() => SendCreateActorResponse(originalMessage, actors: createdActors, anims: createdAnims, onCompleteCallback: onCompleteCallback));

			void ProcessActors(Transform xfrm, Actor parent)
			{
				// Generate actors for all GameObjects, even if the loader didn't. Only loader-generated
				// actors are returned to the app though. We do this so library objects get enabled/disabled
				// correctly, even if they're not tracked by the app.
				var actor = xfrm.gameObject.GetComponent<Actor>() ?? xfrm.gameObject.AddComponent<Actor>();

				_actorManager.AddActor(guids.Next(), actor);
				_ownedGameObjects.Add(actor.gameObject);

				actor.ParentId = parent?.Id ?? actor.ParentId;
				if (actor.Renderer != null)
				{
					actor.MaterialId = AssetManager.GetByObject(actor.Renderer.sharedMaterial)?.Id ?? Guid.Empty;
					actor.MeshId = AssetManager.GetByObject(actor.UnityMesh)?.Id ?? Guid.Empty;
				}

				// native animation construction requires the whole actor hierarchy to already exist. defer to second pass
				var nativeAnim = xfrm.gameObject.GetComponent<UnityEngine.Animation>();
				if (nativeAnim != null && createdActors.Contains(actor))
				{
					secondPassXfrms.Add(xfrm);
				}

				foreach (Transform child in xfrm)
				{
					ProcessActors(child, actor);
				}
			}

			void ProcessActors2(Transform xfrm)
			{
				var actor = xfrm.gameObject.GetComponent<Actor>();
				var nativeAnim = xfrm.gameObject.GetComponent<UnityEngine.Animation>();
				if (nativeAnim != null && createdActors.Contains(actor))
				{
					var animTargets = xfrm.gameObject.GetComponent<PrefabAnimationTargets>();
					int stateIndex = 0;
					foreach (AnimationState state in nativeAnim)
					{
						var anim = new NativeAnimation(AnimationManager, guids.Next(), nativeAnim, state);
						anim.TargetIds = animTargets != null
							? animTargets.GetTargets(xfrm, stateIndex++, addRootToTargets: true).Select(a => a.Id).ToList()
							: new List<Guid>() { actor.Id };

						AnimationManager.RegisterAnimation(anim);
						createdAnims.Add(anim);
					}
				}
			}
		}

		private void SendCreateActorResponse(
			CreateActor originalMessage,
			IList<Actor> actors = null,
			IList<Animation.BaseAnimation> anims = null,
			string failureMessage = null,
			Action onCompleteCallback = null)
		{
			Trace trace = new Trace()
			{
				Severity = (actors != null) ? TraceSeverity.Info : TraceSeverity.Error,
				Message = (actors != null) ?
					$"Successfully created {actors?.Count ?? 0} objects." :
					failureMessage
			};
			Protocol.Send(
				new ObjectSpawned()
				{
					Result = new OperationResult()
					{
						ResultCode = (actors != null) ? OperationResultCode.Success : OperationResultCode.Error,
						Message = trace.Message
					},
					Traces = new List<Trace>() { trace },
					Actors = actors?.Select((actor) => actor.GeneratePatch()).ToArray() ?? new ActorPatch[] { },
					Animations = anims?.Select(anim => anim.GeneratePatch()).ToArray() ?? new AnimationPatch[] { }
				},
				originalMessage?.MessageId
			);

			onCompleteCallback?.Invoke();
		}

		[CommandHandler(typeof(SyncAnimations))]
		private void OnSyncAnimations(SyncAnimations payload, Action onCompleteCallback)
		{
			if (payload.AnimationStates == null)
			{
				_actorManager.UponStable(() =>
				{
					// Gather and send the animation states of all actors.
					var animationStates = new List<MWActorAnimationState>();
					foreach (var actor in _actorManager.Actors)
					{
						if (actor != null)
						{
							var actorAnimationStates = actor.GetOrCreateActorComponent<AnimationComponent>().GetAnimationStates();
							if (actorAnimationStates != null)
							{
								animationStates.AddRange(actorAnimationStates);
							}
						}
					}
					Protocol.Send(new SyncAnimations()
					{
						AnimationStates = animationStates.ToArray()
					}, payload.MessageId);
					onCompleteCallback?.Invoke();
				});
			}
			else
			{
				// Apply animation states to the actors.
				foreach (var animationState in payload.AnimationStates)
				{
					SetAnimationState setAnimationState = new SetAnimationState();
					setAnimationState.ActorId = animationState.ActorId;
					setAnimationState.AnimationName = animationState.AnimationName;
					setAnimationState.State = animationState.State;
					_actorManager.ProcessActorCommand(animationState.ActorId, setAnimationState, null);
				}
				onCompleteCallback?.Invoke();
			}
		}

		[CommandHandler(typeof(SetAuthoritative))]
		private void OnSetAuthoritative(SetAuthoritative payload, Action onCompleteCallback)
		{
			IsAuthoritativePeer = payload.Authoritative;
			onCompleteCallback?.Invoke();
		}

		[CommandHandler(typeof(ShowDialog))]
		private void OnShowDialog(ShowDialog payload, Action onCompleteCallback)
		{
			if (MREAPI.AppsAPI.DialogFactory == null)
			{
				Protocol.Send(
					new DialogResponse() { FailureMessage = "This client has not implemented dialogs" },
					payload.MessageId
				);
				onCompleteCallback?.Invoke();
			}
			else if (!GrantedPermissions.HasFlag(Permissions.UserInteraction))
			{
				Protocol.Send(
					new DialogResponse() { FailureMessage = "The user has refused the MRE permission to open dialogs" },
					payload.MessageId
				);
				onCompleteCallback?.Invoke();
			}
			else
			{
				MREAPI.AppsAPI.DialogFactory.ShowDialog(this, payload.Text, payload.AcceptInput, (submitted, text) =>
				{
					Protocol.Send(
						new DialogResponse() { Submitted = submitted, Text = text },
						payload.MessageId
					);
					onCompleteCallback?.Invoke();
				});
			}
		}

		[CommandHandler(typeof(PhysicsBridgeUpdate))]
		private void OnTransformsUpdate(PhysicsBridgeUpdate payload, Action onCompleteCallback)
		{
			if (UsePhysicsBridge)
			{
				PhysicsBridge.addSnapshot(payload.PhysicsBridgePatch.Id, payload.PhysicsBridgePatch.ToSnapshot());
				onCompleteCallback?.Invoke();
			}
		}

		[CommandHandler(typeof(PhysicsTranformServerUpload))]
		private void OnTransformsServerUpload(PhysicsTranformServerUpload payload, Action onCompleteCallback)
		{
			if (UsePhysicsBridge)
			{
				onCompleteCallback?.Invoke();
			}
		}

		#endregion
	}
}<|MERGE_RESOLUTION|>--- conflicted
+++ resolved
@@ -255,43 +255,6 @@
 
 			_appState = AppState.Starting;
 
-<<<<<<< HEAD
-			if (_conn == null)
-			{
-				if (_appState == AppState.Stopped)
-				{
-					_appState = AppState.Starting;
-				}
-
-				SessionId = sessionId;
-
-				var connection = new WebSocket();
-
-				connection.Url = url;
-				connection.Headers.Add(Constants.SessionHeader, sessionId);
-				connection.Headers.Add(Constants.PlatformHeader, platformId);
-				connection.Headers.Add(Constants.LegacyProtocolVersionHeader, $"{Constants.LegacyProtocolVersion}");
-				connection.Headers.Add(Constants.CurrentClientVersionHeader, Constants.CurrentClientVersion);
-				connection.Headers.Add(Constants.MinimumSupportedSDKVersionHeader, Constants.MinimumSupportedSDKVersion);
-				connection.OnConnecting += Conn_OnConnecting;
-				connection.OnConnectFailed += Conn_OnConnectFailed;
-				connection.OnConnected += Conn_OnConnected;
-				connection.OnDisconnected += Conn_OnDisconnected;
-				connection.OnError += Connection_OnError;
-				_conn = connection;
-			}
-			_conn.Open();
-		}
-
-=======
-			if (UsePhysicsBridge)
-			{
-				_actorManager.RigidBodyAdded += OnRigidBodyAdded;
-				_actorManager.RigidBodyRemoved += OnRigidBodyRemoved;
-				_actorManager.RigidBodyKinematicsChanged += OnRigidBodyKinematicsChanged;
-				_actorManager.RigidBodyOwnerChanged += OnRigidBodyOwnerChanged;
-			}
-			
 			var connection = new WebSocket();
 			connection.Url = url;
 			connection.Headers.Add(Constants.SessionHeader, SessionId);
@@ -305,14 +268,7 @@
 			connection.OnDisconnected += Conn_OnDisconnected;
 			connection.OnError += Connection_OnError;
 			_conn = connection;
-
 			_conn.Open();
-		}
-
-		private void OnRigidBodyOwnerChanged(Guid id, Guid? owner)
-		{
-			bool isOwner = owner.HasValue ? owner.Value == LocalUser.Id : IsAuthoritativePeer;
-			_physicsBridge.setRigidBodyOwnership(id, isOwner);
 		}
 
 		private void OnPermissionsUpdated(Uri updatedUrl, Permissions oldPermissions, Permissions newPermissions)
@@ -326,7 +282,6 @@
 			}
 		}
 
->>>>>>> c8ed72ec
 		/// <inheritdoc />
 		private void Disconnect()
 		{
@@ -443,7 +398,7 @@
 					PhysicsTranformServerUploadPatch serverUploadPatch =
 						PhysicsBridge.GenerateServerTransformUploadPatch(InstanceId, systemTime);
 					// upload only if there is a real difference in the transforms
-					if (serverUploadPatch.TransformCount > 0)
+					if (serverUploadPatch.IsPatched())
 					{
 						EventManager.QueueEvent(new PhysicsTranformServerUploadUpdated(InstanceId, serverUploadPatch));
 					}
