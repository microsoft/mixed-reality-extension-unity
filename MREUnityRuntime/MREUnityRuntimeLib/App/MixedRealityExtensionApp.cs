// Copyright (c) Microsoft Corporation. All rights reserved.
// Licensed under the MIT License.

using MixedRealityExtension.Animation;
using MixedRealityExtension.API;
using MixedRealityExtension.Assets;
using MixedRealityExtension.Core;
using MixedRealityExtension.Core.Components;
using MixedRealityExtension.Core.Interfaces;
using MixedRealityExtension.IPC;
using MixedRealityExtension.IPC.Connections;
using MixedRealityExtension.Messaging;
using MixedRealityExtension.Messaging.Commands;
using MixedRealityExtension.Messaging.Events;
using MixedRealityExtension.Messaging.Events.Types;
using MixedRealityExtension.Messaging.Payloads;
using MixedRealityExtension.Messaging.Protocols;
using MixedRealityExtension.Patching;
using MixedRealityExtension.Patching.Types;
using MixedRealityExtension.PluginInterfaces;
using MixedRealityExtension.RPC;
using MixedRealityExtension.Util;
using MixedRealityExtension.Util.Logging;
using System;
using System.Collections.Generic;
using System.Linq;
using UnityEngine;

using Trace = MixedRealityExtension.Messaging.Trace;
using Regex = System.Text.RegularExpressions.Regex;

namespace MixedRealityExtension.App
{
	internal sealed class MixedRealityExtensionApp : IMixedRealityExtensionApp, ICommandHandlerContext
	{
		private readonly AssetLoader _assetLoader;
		private readonly UserManager _userManager;
		private readonly ActorManager _actorManager;
		private readonly CommandManager _commandManager;
		internal readonly AnimationManager AnimationManager;
		private readonly AssetManager _assetManager;
		private readonly MonoBehaviour _ownerScript;

		private IConnectionInternal _conn;

		private ISet<Guid> _interactingUserIds = new HashSet<Guid>();
		private IList<Action> _executionProtocolActionQueue = new List<Action>();
		private IList<GameObject> _ownedGameObjects = new List<GameObject>();

		// If physics simulation time step is larger than specified value, physics update will be sent with
		// the same time step. If smaller, physics update will be send with closest smaller multiple time step.
		// For example if update time-step is 0.33, and if simulation time step is 40ms then update step is also 40ms,
		// or if simulation step is 16ms then update step is 32ms.
		private float _physicsUpdateTimestep = 0.033f;

		private float _timeSinceLastPhysicsUpdate = 0.0f;
		private bool _shouldSendPhysicsUpdate = false;

		private enum AppState
		{
			Stopped,
			/// <summary>
			/// Startup has been called, but we might be waiting for permission to run.
			/// </summary>
			WaitingForPermission,
			Starting,
			Running
		}

		private AppState _appState = AppState.Stopped;
		private int generation = 0;

		[Obsolete]
		private string PlatformId;

		public IMRELogger Logger { get; private set; }

		#region Events - Public

		/// <inheritdoc />
		public event MWEventHandler OnConnecting;

		/// <inheritdoc />
		public event MWEventHandler<ConnectFailedReason> OnConnectFailed;

		/// <inheritdoc />
		public event MWEventHandler OnConnected;

		/// <inheritdoc />
		public event MWEventHandler OnDisconnected;

		/// <inheritdoc />
		public event MWEventHandler OnAppStarted;

		/// <inheritdoc />
		public event MWEventHandler OnAppShutdown;

		/// <inheritdoc />
		public event MWEventHandler<IActor> OnActorCreated
		{
			add { _actorManager.OnActorCreated += value; }
			remove { _actorManager.OnActorCreated -= value; }
		}

		/// <inheritdoc />
		public event MWEventHandler<IUserInfo> OnUserJoined;

		/// <inheritdoc />
		public event MWEventHandler<IUserInfo> OnUserLeft;

		#endregion

		#region Properties - Public

		/// <inheritdoc />
		public string GlobalAppId { get; }

		/// <inheritdoc />
		public string SessionId { get; private set; }

		/// <inheritdoc />
		public bool IsActive => _conn?.IsActive ?? false;

		/// <inheritdoc />
		public Uri ServerUri { get; private set; }

		/// <summary>
		/// Same as ServerUri, but with ws(s): substituted for http(s):
		/// </summary>
		public Uri ServerAssetUri { get; private set; }

		/// <inheritdoc />
		public GameObject SceneRoot { get; set; }

		/// <inheritdoc />
		public IUser LocalUser { get; private set; }

		/// <inheritdoc />
		public RPCInterface RPC { get; }

		/// <inheritdoc />
		public RPCChannelInterface RPCChannels { get; }

		public AssetManager AssetManager => _assetManager;

		#endregion

		#region Properties - Internal

		internal MWEventManager EventManager { get; }

		internal Guid InstanceId { get; set; }

		internal OperatingModel OperatingModel { get; set; }

		internal bool IsAuthoritativePeer { get; set; }

		internal IProtocol Protocol { get; set; }

		internal IConnectionInternal Conn => _conn;

		internal SoundManager SoundManager { get; private set; }

		internal AssetLoader AssetLoader => _assetLoader;

		internal Permissions GrantedPermissions = Permissions.None;

		internal PhysicsBridge PhysicsBridge { get; } = null;

		internal bool UsePhysicsBridge => PhysicsBridge != null;

		#endregion

		/// <summary>
		/// Initializes a new instance of the class <see cref="MixedRealityExtensionApp"/>
		/// </summary>
		/// <param name="globalAppId">The global id of the app.</param>
		/// <param name="ownerScript">The owner mono behaviour script for the app.</param>
		internal MixedRealityExtensionApp(string globalAppId, MonoBehaviour ownerScript, IMRELogger logger = null)
		{
			GlobalAppId = globalAppId;
			_ownerScript = ownerScript;
			EventManager = new MWEventManager(this);
			_assetLoader = new AssetLoader(ownerScript, this);
			_userManager = new UserManager(this);
			_actorManager = new ActorManager(this);

			if (Constants.UsePhysicsBridge)
			{
				PhysicsBridge = new PhysicsBridge();
			}

			SoundManager = new SoundManager(this);
			AnimationManager = new AnimationManager(this);
			_commandManager = new CommandManager(new Dictionary<Type, ICommandHandlerContext>()
			{
				{ typeof(MixedRealityExtensionApp), this },
				{ typeof(Actor), null },
				{ typeof(AssetLoader), _assetLoader },
				{ typeof(ActorManager), _actorManager },
				{ typeof(AnimationManager), AnimationManager }
			});

			var cacheRoot = new GameObject("MRE Cache");
			cacheRoot.transform.SetParent(_ownerScript.gameObject.transform);
			cacheRoot.SetActive(false);
			_assetManager = new AssetManager(this, cacheRoot);

			RPC = new RPCInterface(this);
			RPCChannels = new RPCChannelInterface();
			// RPC messages without a ChannelName will route to the "global" RPC handlers.
			RPCChannels.SetChannelHandler(null, RPC);
#if ANDROID_DEBUG
			Logger = logger ?? new UnityLogger(this);
#else
			Logger = logger ?? new ConsoleLogger(this);
#endif
		}

		/// <inheritdoc />
		public async void Startup(string url, string sessionId, string platformId)
		{
			if (_appState != AppState.Stopped)
			{
				Shutdown();
			}

			ServerUri = new Uri(url, UriKind.Absolute);
			ServerAssetUri = new Uri(Regex.Replace(ServerUri.AbsoluteUri, "^ws(s?):", "http$1:"));
			SessionId = sessionId;
			PlatformId = platformId;

			_appState = AppState.WaitingForPermission;

			// download manifest
			var manifestUri = new Uri(ServerAssetUri, "./manifest.json");
			var manifest = await AppManifest.DownloadManifest(manifestUri);
			var neededFlags = Permissions.Execution | (manifest.Permissions?.ToFlags() ?? Permissions.None);
			var wantedFlags = manifest.OptionalPermissions?.ToFlags() ?? Permissions.None;

			// get permission to run from host app
			var grantedPerms = await MREAPI.AppsAPI.PermissionManager.PromptForPermissions(
				appLocation: ServerUri,
				permissionsNeeded: new HashSet<Permissions>(manifest.Permissions ?? new Permissions[0]) { Permissions.Execution },
				permissionsWanted: manifest.OptionalPermissions,
				permissionFlagsNeeded: neededFlags,
				permissionFlagsWanted: wantedFlags,
				appManifest: manifest);

			// only use permissions that are requested, even if the user offers more
			GrantedPermissions = grantedPerms & (neededFlags | wantedFlags);

			MREAPI.AppsAPI.PermissionManager.OnPermissionDecisionsChanged += OnPermissionsUpdated;

			if (!grantedPerms.HasFlag(Permissions.Execution))
			{
				Debug.LogError($"User has denied permission for the MRE '{ServerUri}' to run");
				return;
			}

			_appState = AppState.Starting;

			var connection = new WebSocket();
			connection.Url = url;
			connection.Headers.Add(Constants.SessionHeader, SessionId);
			connection.Headers.Add(Constants.PlatformHeader, PlatformId);
			connection.Headers.Add(Constants.LegacyProtocolVersionHeader, $"{Constants.LegacyProtocolVersion}");
			connection.Headers.Add(Constants.CurrentClientVersionHeader, Constants.CurrentClientVersion);
			connection.Headers.Add(Constants.MinimumSupportedSDKVersionHeader, Constants.MinimumSupportedSDKVersion);
			connection.OnConnecting += Conn_OnConnecting;
			connection.OnConnectFailed += Conn_OnConnectFailed;
			connection.OnConnected += Conn_OnConnected;
			connection.OnDisconnected += Conn_OnDisconnected;
			connection.OnError += Connection_OnError;
			_conn = connection;
			_conn.Open();
		}

		private void OnPermissionsUpdated(Uri updatedUrl, Permissions oldPermissions, Permissions newPermissions)
		{
			// updated URI matches protocol, hostname, and port, and if it has a path, that matches too
			if (updatedUrl.Scheme == ServerUri.Scheme && updatedUrl.Authority == ServerUri.Authority
				&& (updatedUrl.AbsolutePath == "/" || updatedUrl.AbsolutePath == ServerUri.AbsolutePath)
				&& _appState != AppState.Stopped)
			{
				Startup(ServerUri.ToString(), SessionId, PlatformId);
			}
		}

		/// <inheritdoc />
		private void Disconnect()
		{
			try
			{
				if (Protocol != null)
				{
					Protocol.Stop();
					Protocol = new Idle(this);
				}

				if (_conn != null)
				{
					_conn.OnConnecting -= Conn_OnConnecting;
					_conn.OnConnectFailed -= Conn_OnConnectFailed;
					_conn.OnConnected -= Conn_OnConnected;
					_conn.OnDisconnected -= Conn_OnDisconnected;
					_conn.OnError -= Connection_OnError;
					_conn.Dispose();
				}
			}
			catch { }
			finally
			{
				_conn = null;
			}
		}

		/// <inheritdoc />
		public void Shutdown()
		{
			Disconnect();
			FreeResources();

			MREAPI.AppsAPI.PermissionManager.OnPermissionDecisionsChanged -= OnPermissionsUpdated;

			if (_appState != AppState.Stopped)
			{
				_appState = AppState.Stopped;
				OnAppShutdown?.Invoke();
			}
		}

		private void FreeResources()
		{
			foreach (GameObject go in _ownedGameObjects)
			{
				UnityEngine.Object.Destroy(go);
			}

			_ownedGameObjects.Clear();
			_actorManager.Reset();
			AnimationManager.Reset();
			PhysicsBridge.Reset();

			foreach (Guid id in _assetLoader.ActiveContainers)
			{
				AssetManager.Unload(id);
			}
			_assetLoader.ActiveContainers.Clear();
		}

		/// <inheritdoc />
		public void FixedUpdate()
		{
			if (_appState == AppState.Stopped)
			{
				return;
			}

			if (UsePhysicsBridge)
			{
				if (_shouldSendPhysicsUpdate)
				{
					SendPhysicsUpdate();
				}

				PhysicsBridge.FixedUpdate(SceneRoot.transform);

				// add delta for next step
				_timeSinceLastPhysicsUpdate += Time.fixedDeltaTime;

				float updateDeltaTime = Math.Max(Time.fixedDeltaTime,
					Time.fixedDeltaTime * (float)Math.Floor(_physicsUpdateTimestep / Time.fixedDeltaTime));

				if (updateDeltaTime - _timeSinceLastPhysicsUpdate < 0.001f)
				{
					_shouldSendPhysicsUpdate = true;
				}
			}
		}

		private void SendPhysicsUpdate()
		{
			if (LocalUser == null)
			{
				return;
			}

			PhysicsBridgePatch physicsPatch = new PhysicsBridgePatch(LocalUser.Id,
				PhysicsBridge.GenerateSnapshot(UnityEngine.Time.fixedTime, SceneRoot.transform));
			// send only updates if there are any, to save band with
			// in order to produce any updates for settled bodies this should be handled within the physics bridge
			if (physicsPatch.DoSendThisPatch())
			{
				EventManager.QueueEvent(new PhysicsBridgeUpdated(InstanceId, physicsPatch));
			}
			
			//low frequency server upload transform stream
			{
				float systemTime = UnityEngine.Time.time;
				if (PhysicsBridge.shouldSendLowFrequencyTransformUpload(systemTime))
				{
					PhysicsTranformServerUploadPatch serverUploadPatch =
						PhysicsBridge.GenerateServerTransformUploadPatch(InstanceId, systemTime);
					// upload only if there is a real difference in the transforms
<<<<<<< HEAD
					if (serverUploadPatch.TransformCount > 0)
=======
					if (serverUploadPatch.IsPatched())
>>>>>>> 20c5c03a
					{
						EventManager.QueueEvent(new PhysicsTranformServerUploadUpdated(InstanceId, serverUploadPatch));
					}
				}
			}

			_shouldSendPhysicsUpdate = false;
			_timeSinceLastPhysicsUpdate = 0.0f;

		}

		/// <inheritdoc />
		public void Update()
		{
			// Process events then we will update the connection.
			EventManager.ProcessEvents();
			EventManager.ProcessLateEvents();

			if (_conn != null)
			{
				// Read and process or queue incoming messages.
				_conn.Update();
			}
			// Process actor queues after connection update.
			_actorManager.Update();

			if (UsePhysicsBridge)
			{
				if (_shouldSendPhysicsUpdate)
				{
					SendPhysicsUpdate();
				}
			}

			SoundManager.Update();
			_commandManager.Update();
			AnimationManager.Update();
		}

		/// <inheritdoc />
		public void UserJoin(GameObject userGO, IUserInfo userInfo)
		{
			void PerformUserJoin()
			{
				// only join the user if required
				if (!GrantedPermissions.HasFlag(Permissions.UserInteraction)
					&& !GrantedPermissions.HasFlag(Permissions.UserTracking))
				{
					return;
				}

				var user = userGO.GetComponents<User>()
					.FirstOrDefault(_user => _user.AppInstanceId == this.InstanceId);

				if (user == null)
				{
					user = userGO.AddComponent<User>();
					user.Initialize(userInfo, this);
				}

				Protocol.Send(new UserJoined()
				{
					User = new UserPatch(user)
				});

				LocalUser = user;

				PhysicsBridge.LocalUserId = LocalUser.Id;

				// TODO @tombu - Wait for the app to send back a success for join?
				_userManager.AddUser(user);

				// Enable interactions for the user if given the UserInteraction permission.
				if (GrantedPermissions.HasFlag(Permissions.UserInteraction))
				{
					EnableUserInteraction(user);
				}

				OnUserJoined?.Invoke(userInfo);
			}

			if (Protocol is Execution)
			{
				PerformUserJoin();
			}
			else
			{
				_executionProtocolActionQueue.Add(() => PerformUserJoin());
			}
		}

		/// <inheritdoc />
		public void UserLeave(GameObject userGO)
		{
			var user = userGO.GetComponents<User>()
				.FirstOrDefault(_user => _user.AppInstanceId == this.InstanceId);

			if (user != null)
			{
				if (IsInteractableForUser(user))
				{
					DisableUserInteration(user);
				}

				_userManager.RemoveUser(user);
				_interactingUserIds.Remove(user.Id);

				if (Protocol is Execution)
				{
					Protocol.Send(new UserLeft() { UserId = user.Id });
				}

				OnUserLeft?.Invoke(user.UserInfo);
			}
		}

		/// <inheritdoc />
		public bool IsInteractableForUser(IUser user) => _interactingUserIds.Contains(user.Id);

		/// <inheritdoc />
		public IActor FindActor(Guid id)
		{
			return _actorManager.FindActor(id);
		}

		public IEnumerable<Actor> FindChildren(Guid id)
		{
			return _actorManager.FindChildren(id);
		}

		/// <inheritdoc />
		public void OnActorDestroyed(Guid actorId)
		{
			if (_actorManager.OnActorDestroy(actorId))
			{
				Protocol.Send(new DestroyActors()
				{
					ActorIds = new Guid[] { actorId }
				});
			}
		}

		public IUser FindUser(Guid id)
		{
			return _userManager.FindUser(id);
		}

		public void UpdateServerTimeOffset(long currentServerTime)
		{
			AnimationManager.UpdateServerTimeOffset(currentServerTime);
		}

		private HashSet<string> usedPreallocSeeds = new HashSet<string>();
		/// <inheritdoc />
		public void DeclarePreallocatedActors(GameObject[] objects, string guidSeed)
		{
			if (!(Protocol is Execution))
			{
				throw new Exception($"Preallocated actors can only be declared after the app is Started");
			}

			// guarantee a given seed is only used once per session
			if (usedPreallocSeeds.Contains(guidSeed))
			{
				throw new ArgumentOutOfRangeException(nameof(guidSeed),
					$"Preallocated actor seed [{guidSeed}] has already been used this session, choose a different one!");
			}
			usedPreallocSeeds.Add(guidSeed);

			var goIds = new HashSet<int>(objects.Select(go => go.GetInstanceID()));
			var rootGos = GetDistinctTreeRoots(objects);

			// add actor components to all gos beneath a tagged go
			var taggedActors = new List<Actor>(objects.Length);
			foreach (var root in rootGos)
			{
				addActors(root);
			}

			ProcessCreatedActors(null, taggedActors, null, guidSeed);

			void addActors(GameObject go)
			{
				var oldActor = go.GetComponent<Actor>();
				if (oldActor != null)
				{
					MREAPI.Logger.LogError($"GameObject {go.name} is already in use by another MRE session, skipping.");
					return;
				}

				var actor = go.AddComponent<Actor>();
				if (goIds.Contains(go.GetInstanceID()))
				{
					taggedActors.Add(actor);
				}

				foreach (Transform child in go.transform)
				{
					addActors(child.gameObject);
				}
			}
		}

		#region Methods - Internal

		internal void OnReceive(Message message)
		{
			if (message.Payload is NetworkCommandPayload ncp)
			{
				ncp.MessageId = message.Id;
				_commandManager.ExecuteCommandPayload(ncp, null);
			}
			else
			{
				throw new Exception("Unexpected message.");
			}
		}

		internal void SynchronizeUser(UserPatch userPatch)
		{
			if (userPatch.IsPatched())
			{
				var payload = new UserUpdate() { User = userPatch };
				EventManager.QueueLateEvent(new UserEvent(userPatch.Id, payload));
			}
		}

		internal void ExecuteCommandPayload(ICommandPayload commandPayload, Action onCompleteCallback)
		{
			ExecuteCommandPayload(this, commandPayload, onCompleteCallback);
		}

		internal void ExecuteCommandPayload(ICommandHandlerContext handlerContext, ICommandPayload commandPayload, Action onCompleteCallback)
		{
			_commandManager.ExecuteCommandPayload(handlerContext, commandPayload, onCompleteCallback);
		}

		/// <summary>
		/// Used to set actor parents when the parent is pending
		/// </summary>
		internal void ProcessActorCommand(Guid actorId, NetworkCommandPayload payload, Action onCompleteCallback)
		{
			_actorManager.ProcessActorCommand(actorId, payload, onCompleteCallback);
		}

		internal bool OwnsActor(IActor actor)
		{
			return FindActor(actor.Id) != null;
		}

		internal void EnableUserInteraction(IUser user)
		{
			if (_userManager.HasUser(user.Id))
			{
				_interactingUserIds.Add(user.Id);
			}
			else
			{
				throw new Exception("Enabling interaction on this app for a user that has not joined the app.");
			}
		}

		/// <inheritdoc />
		internal void DisableUserInteration(IUser user)
		{
			_interactingUserIds.Remove(user.Id);
		}

		internal bool InteractionEnabled() => _interactingUserIds.Count != 0;

		#endregion

		#region Methods - Private

		private void Conn_OnConnecting()
		{
			OnConnecting?.Invoke();
		}

		private void Conn_OnConnectFailed(ConnectFailedReason reason)
		{
			OnConnectFailed?.Invoke(reason);
		}

		private void Conn_OnConnected()
		{
			OnConnected?.Invoke();

			if (_appState != AppState.Stopped)
			{
				IsAuthoritativePeer = false;

				var handshake = new Messaging.Protocols.Handshake(this);
				handshake.OnComplete += Handshake_OnComplete;
				handshake.OnReceive += OnReceive;
				handshake.OnOperatingModel += Handshake_OnOperatingModel;
				Protocol = handshake;
				handshake.Start();
			}
		}

		private void Conn_OnDisconnected()
		{
			generation++;
			if (Protocol != null)
			{
				Protocol.Stop();
				Protocol = new Idle(this);
			}

			FreeResources();

			this.OnDisconnected?.Invoke();
		}

		private void Connection_OnError(Exception ex)
		{
			Logger.LogError($"Exception: {ex.Message}\nStack Trace: {ex.StackTrace}");
		}

		private void Handshake_OnOperatingModel(OperatingModel operatingModel)
		{
			this.OperatingModel = operatingModel;
		}

		private void Handshake_OnComplete()
		{
			if (_appState != AppState.Stopped)
			{
				var sync = new Messaging.Protocols.Sync(this);
				sync.OnComplete += Sync_OnComplete;
				sync.OnReceive += OnReceive;
				Protocol = sync;
				sync.Start();
			}
		}

		private void Sync_OnComplete()
		{
			if (_appState != AppState.Stopped)
			{
				var execution = new Messaging.Protocols.Execution(this);
				execution.OnReceive += OnReceive;
				Protocol = execution;
				execution.Start();

				foreach (var action in _executionProtocolActionQueue)
				{
					action();
				}

				_appState = AppState.Running;
				OnAppStarted?.Invoke();
			}
		}

		private GameObject[] GetDistinctTreeRoots(GameObject[] gos)
		{
			// identify gameobjects whose ancestors are not also flagged to be actors
			var goIds = new HashSet<int>(gos.Select(go => go.GetInstanceID()));
			var rootGos = new List<GameObject>(gos.Length);
			foreach (var go in gos)
			{
				if (!ancestorInList(go))
				{
					rootGos.Add(go);
				}
			}

			return rootGos.ToArray();

			bool ancestorInList(GameObject go)
			{
				return go != null && go.transform.parent != null && (
					goIds.Contains(go.transform.parent.gameObject.GetInstanceID()) ||
					ancestorInList(go.transform.parent.gameObject));
			}
		}

		#endregion

		#region Command Handlers

		[CommandHandler(typeof(AppToEngineRPC))]
		private void OnRPCReceived(AppToEngineRPC payload, Action onCompleteCallback)
		{
			RPCChannels.ReceiveRPC(payload);
			onCompleteCallback?.Invoke();
		}

		[CommandHandler(typeof(UserUpdate))]
		private void OnUserUpdate(UserUpdate payload, Action onCompleteCallback)
		{
			try
			{
				((User)LocalUser).SynchronizeEngine(payload.User);
				_actorManager.UpdateAllVisibility();
				onCompleteCallback?.Invoke();
			}
			catch (Exception e)
			{
				Debug.LogException(e);
			}
		}

		[CommandHandler(typeof(CreateFromLibrary))]
		private async void OnCreateFromLibrary(CreateFromLibrary payload, Action onCompleteCallback)
		{
			try
			{
				var actors = await _assetLoader.CreateFromLibrary(payload.ResourceId, payload.Actor?.ParentId);
				ProcessCreatedActors(payload, actors, onCompleteCallback);
			}
			catch (Exception e)
			{
				SendCreateActorResponse(payload, failureMessage: e.ToString(), onCompleteCallback: onCompleteCallback);
				Debug.LogException(e);
			}
		}

		[CommandHandler(typeof(CreateEmpty))]
		private void OnCreateEmpty(CreateEmpty payload, Action onCompleteCallback)
		{
			try
			{
				var actors = _assetLoader.CreateEmpty(payload.Actor?.ParentId);
				ProcessCreatedActors(payload, actors, onCompleteCallback);
			}
			catch (Exception e)
			{
				SendCreateActorResponse(payload, failureMessage: e.ToString(), onCompleteCallback: onCompleteCallback);
				Debug.LogException(e);
			}
		}

		[CommandHandler(typeof(CreateFromPrefab))]
		private void OnCreateFromPrefab(CreateFromPrefab payload, Action onCompleteCallback)
		{
			try
			{
				var curGeneration = generation;
				AssetManager.OnSet(payload.PrefabId, prefab =>
				{
					if (this == null || _conn == null || !_conn.IsActive || generation != curGeneration) return;
					if (prefab.Asset != null)
					{
						var createdActors = _assetLoader.CreateFromPrefab(payload.PrefabId, payload.Actor?.ParentId, payload.CollisionLayer);
						ProcessCreatedActors(payload, createdActors, onCompleteCallback);
					}
					else
					{
						var message = $"Prefab {payload.PrefabId} failed to load, canceling actor creation";
						SendCreateActorResponse(payload, failureMessage: message, onCompleteCallback: onCompleteCallback);
					}
				});
			}
			catch (Exception e)
			{
				SendCreateActorResponse(payload, failureMessage: e.ToString(), onCompleteCallback: onCompleteCallback);
				Debug.LogException(e);
			}
		}

		private void ProcessCreatedActors(CreateActor originalMessage, IList<Actor> createdActors, Action onCompleteCallback, string guidSeed = null)
		{
			Guid guidGenSeed;
			if (originalMessage != null)
			{
				guidGenSeed = originalMessage.Actor.Id;
			}
			else
			{
				guidGenSeed = UtilMethods.StringToGuid(guidSeed);
			}
			var guids = new DeterministicGuids(guidGenSeed);

			// find the actors with no actor parents
			var rootActors = GetDistinctTreeRoots(
				createdActors.Select(a => a.gameObject).ToArray()
			).Select(go => go.GetComponent<Actor>()).ToArray();

			var rootActor = createdActors.FirstOrDefault();
			var createdAnims = new List<Animation.BaseAnimation>(5);

			if (rootActors.Length == 1 && rootActor.transform.parent == null)
			{
				// Delete entire hierarchy as we no longer have a valid parent actor for the root of this hierarchy.  It was likely
				// destroyed in the process of the async operation before this callback was called.
				foreach (var actor in createdActors)
				{
					actor.Destroy();
				}

				createdActors.Clear();

				SendCreateActorResponse(
					originalMessage,
					failureMessage: "Parent for the actor being created no longer exists.  Cannot create new actor.");
				return;
			}

			var secondPassXfrms = new List<Transform>(2);
			foreach (var root in rootActors)
			{
				ProcessActors(root.transform, root.transform.parent != null ? root.transform.parent.GetComponent<Actor>() : null);
			}
			// some things require the whole hierarchy to have actors on it. run those here
			foreach (var pass2 in secondPassXfrms)
			{
				ProcessActors2(pass2);
			}

			if (originalMessage != null && rootActors.Length == 1)
			{
				rootActor?.ApplyPatch(originalMessage.Actor);
			}
			Actor.ApplyVisibilityUpdate(rootActor);

			_actorManager.UponStable(
				() => SendCreateActorResponse(originalMessage, actors: createdActors, anims: createdAnims, onCompleteCallback: onCompleteCallback));

			void ProcessActors(Transform xfrm, Actor parent)
			{
				// Generate actors for all GameObjects, even if the loader didn't. Only loader-generated
				// actors are returned to the app though. We do this so library objects get enabled/disabled
				// correctly, even if they're not tracked by the app.
				var actor = xfrm.gameObject.GetComponent<Actor>() ?? xfrm.gameObject.AddComponent<Actor>();

				_actorManager.AddActor(guids.Next(), actor);
				_ownedGameObjects.Add(actor.gameObject);

				actor.ParentId = parent?.Id ?? actor.ParentId;
				if (actor.Renderer != null)
				{
					actor.MaterialId = AssetManager.GetByObject(actor.Renderer.sharedMaterial)?.Id ?? Guid.Empty;
					actor.MeshId = AssetManager.GetByObject(actor.UnityMesh)?.Id ?? Guid.Empty;
				}

				// native animation construction requires the whole actor hierarchy to already exist. defer to second pass
				var nativeAnim = xfrm.gameObject.GetComponent<UnityEngine.Animation>();
				if (nativeAnim != null && createdActors.Contains(actor))
				{
					secondPassXfrms.Add(xfrm);
				}

				foreach (Transform child in xfrm)
				{
					ProcessActors(child, actor);
				}
			}

			void ProcessActors2(Transform xfrm)
			{
				var actor = xfrm.gameObject.GetComponent<Actor>();
				var nativeAnim = xfrm.gameObject.GetComponent<UnityEngine.Animation>();
				if (nativeAnim != null && createdActors.Contains(actor))
				{
					var animTargets = xfrm.gameObject.GetComponent<PrefabAnimationTargets>();
					int stateIndex = 0;
					foreach (AnimationState state in nativeAnim)
					{
						var anim = new NativeAnimation(AnimationManager, guids.Next(), nativeAnim, state);
						anim.TargetIds = animTargets != null
							? animTargets.GetTargets(xfrm, stateIndex++, addRootToTargets: true).Select(a => a.Id).ToList()
							: new List<Guid>() { actor.Id };

						AnimationManager.RegisterAnimation(anim);
						createdAnims.Add(anim);
					}
				}
			}
		}

		private void SendCreateActorResponse(
			CreateActor originalMessage,
			IList<Actor> actors = null,
			IList<Animation.BaseAnimation> anims = null,
			string failureMessage = null,
			Action onCompleteCallback = null)
		{
			Trace trace = new Trace()
			{
				Severity = (actors != null) ? TraceSeverity.Info : TraceSeverity.Error,
				Message = (actors != null) ?
					$"Successfully created {actors?.Count ?? 0} objects." :
					failureMessage
			};
			Protocol.Send(
				new ObjectSpawned()
				{
					Result = new OperationResult()
					{
						ResultCode = (actors != null) ? OperationResultCode.Success : OperationResultCode.Error,
						Message = trace.Message
					},
					Traces = new List<Trace>() { trace },
					Actors = actors?.Select((actor) => actor.GeneratePatch()).ToArray() ?? new ActorPatch[] { },
					Animations = anims?.Select(anim => anim.GeneratePatch()).ToArray() ?? new AnimationPatch[] { }
				},
				originalMessage?.MessageId
			);

			onCompleteCallback?.Invoke();
		}

		[CommandHandler(typeof(SyncAnimations))]
		private void OnSyncAnimations(SyncAnimations payload, Action onCompleteCallback)
		{
			if (payload.AnimationStates == null)
			{
				_actorManager.UponStable(() =>
				{
					// Gather and send the animation states of all actors.
					var animationStates = new List<MWActorAnimationState>();
					foreach (var actor in _actorManager.Actors)
					{
						if (actor != null)
						{
							var actorAnimationStates = actor.GetOrCreateActorComponent<AnimationComponent>().GetAnimationStates();
							if (actorAnimationStates != null)
							{
								animationStates.AddRange(actorAnimationStates);
							}
						}
					}
					Protocol.Send(new SyncAnimations()
					{
						AnimationStates = animationStates.ToArray()
					}, payload.MessageId);
					onCompleteCallback?.Invoke();
				});
			}
			else
			{
				// Apply animation states to the actors.
				foreach (var animationState in payload.AnimationStates)
				{
					SetAnimationState setAnimationState = new SetAnimationState();
					setAnimationState.ActorId = animationState.ActorId;
					setAnimationState.AnimationName = animationState.AnimationName;
					setAnimationState.State = animationState.State;
					_actorManager.ProcessActorCommand(animationState.ActorId, setAnimationState, null);
				}
				onCompleteCallback?.Invoke();
			}
		}

		[CommandHandler(typeof(SetAuthoritative))]
		private void OnSetAuthoritative(SetAuthoritative payload, Action onCompleteCallback)
		{
			IsAuthoritativePeer = payload.Authoritative;
			onCompleteCallback?.Invoke();
		}

		[CommandHandler(typeof(ShowDialog))]
		private void OnShowDialog(ShowDialog payload, Action onCompleteCallback)
		{
			if (MREAPI.AppsAPI.DialogFactory == null)
			{
				Protocol.Send(
					new DialogResponse() { FailureMessage = "This client has not implemented dialogs" },
					payload.MessageId
				);
				onCompleteCallback?.Invoke();
			}
			else if (!GrantedPermissions.HasFlag(Permissions.UserInteraction))
			{
				Protocol.Send(
					new DialogResponse() { FailureMessage = "The user has refused the MRE permission to open dialogs" },
					payload.MessageId
				);
				onCompleteCallback?.Invoke();
			}
			else
			{
				MREAPI.AppsAPI.DialogFactory.ShowDialog(this, payload.Text, payload.AcceptInput, (submitted, text) =>
				{
					Protocol.Send(
						new DialogResponse() { Submitted = submitted, Text = text },
						payload.MessageId
					);
					onCompleteCallback?.Invoke();
				});
			}
		}

		[CommandHandler(typeof(PhysicsBridgeUpdate))]
		private void OnTransformsUpdate(PhysicsBridgeUpdate payload, Action onCompleteCallback)
		{
			if (UsePhysicsBridge)
			{
				PhysicsBridge.addSnapshot(payload.PhysicsBridgePatch.Id, payload.PhysicsBridgePatch.ToSnapshot());
				onCompleteCallback?.Invoke();
			}
		}

		[CommandHandler(typeof(PhysicsTranformServerUpload))]
		private void OnTransformsServerUpload(PhysicsTranformServerUpload payload, Action onCompleteCallback)
		{
			if (UsePhysicsBridge)
			{
				onCompleteCallback?.Invoke();
			}
		}

		#endregion
	}
}<|MERGE_RESOLUTION|>--- conflicted
+++ resolved
@@ -403,11 +403,7 @@
 					PhysicsTranformServerUploadPatch serverUploadPatch =
 						PhysicsBridge.GenerateServerTransformUploadPatch(InstanceId, systemTime);
 					// upload only if there is a real difference in the transforms
-<<<<<<< HEAD
-					if (serverUploadPatch.TransformCount > 0)
-=======
 					if (serverUploadPatch.IsPatched())
->>>>>>> 20c5c03a
 					{
 						EventManager.QueueEvent(new PhysicsTranformServerUploadUpdated(InstanceId, serverUploadPatch));
 					}
