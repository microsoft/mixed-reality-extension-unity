--- conflicted
+++ resolved
@@ -49,17 +49,10 @@
 		private IList<GameObject> _ownedGameObjects = new List<GameObject>();
 
 		// If physics simulation time step is larger than specified value, physics update will be sent with
-<<<<<<< HEAD
 		// the same time step. If smaller, physics update will be send with closest smaller multiple time step.
 		// For example if update time-step is 0.33, and if simulation time step is 40ms then update step is also 40ms,
 		// or if simulation step is 16ms then update step is 32ms.
 		private float _physicsUpdateTimestep = 0.034f;
-=======
-		// the same time step. If smaller, physics upate will be send with closest smaller multiple time step.
-		// For example if update timestep is 0.33, and if simulation time step is 40ms then update step is also 40ms,
-		// or if simulation step is 16ms then update step is 32ms.
-		private float _physicsUpdateTimestep = 0.016f;
->>>>>>> 36c0f9dc
 
 		private float _timeSinceLastPhysicsUpdate = 0.0f;
 		private bool _shouldSendPhysicsUpdate = false;
@@ -377,13 +370,9 @@
 			{
 				if (_shouldSendPhysicsUpdate)
 				{
-<<<<<<< HEAD
 					// Sending snapshot which represents the state before physics step is done,
 					// hence we are using time stamp from the start of the fixed update.
 					SendPhysicsUpdate(Time.fixedTime);
-=======
-					SendPhysicsUpdate();
->>>>>>> 36c0f9dc
 				}
 
 				PhysicsBridge.FixedUpdate(SceneRoot.transform);
@@ -409,12 +398,7 @@
 			}
 
 			PhysicsBridgePatch physicsPatch = new PhysicsBridgePatch(LocalUser.Id,
-<<<<<<< HEAD
-				PhysicsBridge.GenerateSnapshot(timestamp, SceneRoot.transform));
-
-=======
-				PhysicsBridge.GenerateSnapshot(UnityEngine.Time.fixedTime, SceneRoot.transform));
->>>>>>> 36c0f9dc
+			    	PhysicsBridge.GenerateSnapshot(timestamp, SceneRoot.transform));
 			// send only updates if there are any, to save band with
 			// in order to produce any updates for settled bodies this should be handled within the physics bridge
 			if (physicsPatch.DoSendThisPatch())
@@ -439,10 +423,7 @@
 
 			_shouldSendPhysicsUpdate = false;
 			_timeSinceLastPhysicsUpdate = 0.0f;
-<<<<<<< HEAD
-=======
-
->>>>>>> 36c0f9dc
+
 		}
 
 		/// <inheritdoc />
@@ -464,13 +445,9 @@
 			{
 				if (_shouldSendPhysicsUpdate)
 				{
-<<<<<<< HEAD
 					// Sending snapshot which represents the state after physics step is done,
 					// hence we need to add time step to the time stamp from the start of the fixed update.
 					SendPhysicsUpdate(Time.fixedTime + Time.fixedDeltaTime);
-=======
-					SendPhysicsUpdate();
->>>>>>> 36c0f9dc
 				}
 			}
 
