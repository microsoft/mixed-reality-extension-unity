--- conflicted
+++ resolved
@@ -49,17 +49,10 @@
 		private IList<GameObject> _ownedGameObjects = new List<GameObject>();
 
 		// If physics simulation time step is larger than specified value, physics update will be sent with
-<<<<<<< HEAD
 		// the same time step. If smaller, physics update will be send with closest smaller multiple time step.
 		// For example if update time-step is 0.33, and if simulation time step is 40ms then update step is also 40ms,
 		// or if simulation step is 16ms then update step is 32ms.
 		private float _physicsUpdateTimestep = 0.034f;
-=======
-		// the same time step. If smaller, physics upate will be send with closest smaller multiple time step.
-		// For example if update timestep is 0.33, and if simulation time step is 40ms then update step is also 40ms,
-		// or if simulation step is 16ms then update step is 32ms.
-		private float _physicsUpdateTimestep = 0.016f;
->>>>>>> 36c0f9dc
 
 		private float _timeSinceLastPhysicsUpdate = 0.0f;
 		private bool _shouldSendPhysicsUpdate = false;
@@ -377,35 +370,21 @@
 			{
 				if (_shouldSendPhysicsUpdate)
 				{
-<<<<<<< HEAD
 					// Sending snapshot which represents the state before physics step is done,
 					// hence we are using time stamp from the start of the fixed update.
 					SendPhysicsUpdate(Time.fixedTime);
-=======
-					SendPhysicsUpdate();
->>>>>>> 36c0f9dc
 				}
 
 				PhysicsBridge.FixedUpdate(SceneRoot.transform);
 
 				// add delta for next step
 				_timeSinceLastPhysicsUpdate += Time.fixedDeltaTime;
-<<<<<<< HEAD
 
 				float updateDeltaTime = Math.Max(Time.fixedDeltaTime,
 					Time.fixedDeltaTime * (float)Math.Floor(_physicsUpdateTimestep / Time.fixedDeltaTime));
 
 				if (updateDeltaTime - _timeSinceLastPhysicsUpdate < 0.001f)
 				{
-					//Debug.Log(" Send delta TIme: " + (Time.fixedDeltaTime * (float)Math.Floor(_physicsUpdateTimestep / Time.fixedDeltaTime)));
-=======
-
-				float updateDeltaTime = Math.Max(Time.fixedDeltaTime,
-					Time.fixedDeltaTime * (float)Math.Floor(_physicsUpdateTimestep / Time.fixedDeltaTime));
-
-				if (updateDeltaTime - _timeSinceLastPhysicsUpdate < 0.001f)
-				{
->>>>>>> 36c0f9dc
 					_shouldSendPhysicsUpdate = true;
 				}
 			}
@@ -419,11 +398,8 @@
 			}
 
 			PhysicsBridgePatch physicsPatch = new PhysicsBridgePatch(LocalUser.Id,
-<<<<<<< HEAD
 				PhysicsBridge.GenerateSnapshot(timestamp, SceneRoot.transform));
-=======
-				PhysicsBridge.GenerateSnapshot(UnityEngine.Time.fixedTime, SceneRoot.transform));
->>>>>>> 36c0f9dc
+
 			// send only updates if there are any, to save band with
 			// in order to produce any updates for settled bodies this should be handled within the physics bridge
 			if (physicsPatch.DoSendThisPatch())
@@ -448,10 +424,6 @@
 
 			_shouldSendPhysicsUpdate = false;
 			_timeSinceLastPhysicsUpdate = 0.0f;
-<<<<<<< HEAD
-=======
-
->>>>>>> 36c0f9dc
 		}
 
 		/// <inheritdoc />
@@ -473,13 +445,9 @@
 			{
 				if (_shouldSendPhysicsUpdate)
 				{
-<<<<<<< HEAD
 					// Sending snapshot which represents the state after physics step is done,
 					// hence we need to add time step to the time stamp from the start of the fixed update.
 					SendPhysicsUpdate(Time.fixedTime + Time.fixedDeltaTime);
-=======
-					SendPhysicsUpdate();
->>>>>>> 36c0f9dc
 				}
 			}
 
